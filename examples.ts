/**
 * fp-3 Examples
 * ================
 * 
 * This file contains runnable examples demonstrating the various concepts
 * and patterns in the fp-3 library. Examples are organized from simple
 * to complex, following a logical learning progression.
 * 
 * To run these examples:
 * 1. Uncomment the code blocks you want to test
 * 2. Run: npx ts-node examples.ts
 */

import type {
  // Core types
<<<<<<< HEAD
  Option,
  Result,
  Validation,
  StateReaderTask,
  RWST,
  ReaderTaskOption,
  CatMonad,
=======
  Option, Result, Validation, StateReaderTask, RWST, ReaderTaskOption,
  // Domain types
  WeightedAutomaton, HMM, Edge,
  Complex, ChainMap, Triangle,
  Q,
  ComplexFunctor,
  DiscDiagram, ObjId,
  FinitePoset, PosetDiagram,
  VectorSpace, LinMap,
  VectDiagram,
  SNF,
  Representation, Coaction,
  Mat,
>>>>>>> aa8bf77e
} from './allTS'

import {
  pendingCompanion,
  pendingConjoint,
  promoteFunctor,
  summarizeEquipmentOracles,
  virtualizeFiniteCategory,
} from './virtual-equipment'
import { TwoObjectCategory, nonIdentity } from './two-object-cat'
import type { TwoArrow, TwoObject } from './two-object-cat'

import {
  // Core values
  Some, None, Ok, Err, VOk, VErr,
  // Monads
  Reader, ReaderTask, TaskResult, State,
  // Combinators
  DoR, DoTR, SRT, runSRT, genRTO, genRWST, RTO_, RWST_,
  // Utilities
  sequenceArrayValidation, sequenceArrayResult, sequenceStructValidation, sequenceStructResult,
  partitionSet, partitionSetWith, productTR, zipWithTR, sequenceState, traverseSRT,
  // JSON streaming
  makeJsonStreamFolder, ev,
  // Fused pipelines
  fuseJson, coalgRangeUnary, coalgFullBinary, Alg_Json_pretty_fused, Alg_Json_sum_fused, Alg_Json_size_fused, Alg_Json_stats,
  sumRange_FUSED, prettyRange_FUSED, statsFullBinary_FUSED, prettyAndSize_FUSED,
  // Expr constructors
  lit, add, mul, neg, addN, mulN, vvar, lett, divE, evalExpr, showExpr, normalizeExprToNary,
  // Advanced evaluators
  evalExprNum2, evalExprR, evalExprRR, showExprMinParens2,
  // Monoids
  MonoidArray,
  // Categorical theory
  SemiringNat, makeDiagonalCoring, makeDiagonalComodule, comoduleCoassocHolds, comoduleCounitHolds,
  tensorBalancedMapSameR, idMap, composeMap, eqMat, FreeBimoduleStd, tensorBalancedObj,
  makeDiagonalBicomodule, bicomoduleCommutes,
  makeDiagonalAlgebra, makeDiagonalEntwining, entwiningCoassocHolds, entwiningMultHolds,
  entwiningUnitHolds, entwiningCounitHolds, makeDiagonalEntwinedModule, entwinedLawHolds,
  isEntwinedModuleHom, entwinedFromComodule_AotimesM, entwinedFromLeftModule_NotimesC,
  makeTaggedLeftModule, eye, categoryOfEntwinedModules, isOk,
  // Practical utilities
  SemiringMinPlus, SemiringMaxPlus, SemiringBoolOrAnd, SemiringProb,
  waRun, waAcceptsBool, hmmForward, diagFromVec,
  graphAdjNat, graphAdjBool, graphAdjWeights, countPathsOfLength, 
  reachableWithin, shortestPathsUpTo, transitiveClosureBool, compileRegexToWA,
  // Triangulated categories
  RingReal, complexIsValid, isChainMap, 
  shift1, cone, triangleFromMap, triangleIsSane,
  // Advanced homological algebra
  FieldReal, FieldQ, Qof, QtoString, rref, nullspace, solveLinear, composeExact,
  rrefQPivot, runLesConeProps, randomTwoTermComplex, makeHomologyShiftIso,
  // Discoverability and advanced features
  FP_CATALOG, checkExactnessForFunctor, idChainMapN,
  // Diagram toolkit
  reindexDisc, coproductComplex, LanDisc, RanDisc, 
  checkBeckChevalleyDiscrete, registerRref,
  // Poset diagrams
  makePosetDiagram, pushoutInDiagram, pullbackInDiagram,
  LanPoset, RanPoset,
  // Vector space bridge
  VS, idL, composeL, linToChain, complexSpaces,
  toVectAtDegree, arrowMatrixAtDegree,
  // Smith Normal Form
  smithNormalForm,
  // Algebra bridges  
  applyRepAsLin, coactionAsLin, pushCoaction,
  actionToChain, coactionToChain,
  // New namespaces
  VectView, Pretty, IntSNF, DiagramClosure, DiagramLaws, IndexedFamilies, DiscreteCategory,
  EnhancedVect, ArrowFamilies, CategoryLimits,
  // Infrastructure
  makeFinitePoset, prettyPoset, makePosetDiagramCompat, idChainMapCompat,
  // Relative monad layer
  idFun, composeFun, fromMonad, enumerateRelativeMonadOracles,
  describeTrivialRelativeKleisli, describeTrivialRelativeEilenbergMoore,
  enumerateRelativeAlgebraOracles,
  // Namespaced exports
  Diagram, Lin, Chain, Exactness, Vect, IntegerLA, Algebra,
  // Matrix operations
  matMul
} from './allTS'

// ====================================================================
// 1. BASIC CONCEPTS - Option, Result, Validation
// ====================================================================

namespace BasicConcepts {
  // Simple Option usage
  const parseNumber = (s: string): Option<number> => {
    const n = Number(s)
    return isNaN(n) ? None : Some(n)
  }

  const safeDivide = (a: number, b: number): Option<number> => 
    b === 0 ? None : Some(a / b)

  // Example usage:
  // const result = pipe(
  //   parseNumber("10"),
  //   flatMapO(n => safeDivide(n, 2))
  // )
  // console.log(result) // Some(5)
}

namespace ResultExamples {
  // Result for error handling
  const parseIntR = (s: string): Result<string, number> =>
    isNaN(Number(s)) ? Err(`not a number: ${s}`) : Ok(Number(s))

  const nonZero = (n: number): Result<string, number> =>
    n === 0 ? Err('zero not allowed') : Ok(n)

  // Example usage:
  // const result = pipe(
  //   parseIntR("10"),
  //   flatMapR(nonZero)
  // )
  // console.log(result) // Ok(10)
}

namespace ValidationExamples {
  // Validation for accumulating errors
  const validateEmail = (s: string): Validation<string, string> =>
    s.includes('@') ? VOk(s) : VErr('invalid email')

  const validateAge = (n: number): Validation<string, number> =>
    n >= 0 && n <= 150 ? VOk(n) : VErr('invalid age')

  // Example usage:
  // const userV = sequenceStructValidation({
  //   name: VOk('Ada'),
  //   email: validateEmail('ada@example.com'),
  //   age: validateAge(35)
  // }, (x, y) => [...x, ...y])
  // console.log(userV) // VOk({ name: 'Ada', email: 'ada@example.com', age: 35 })
}

// ====================================================================
// 2. DO NOTATION - Clean monadic composition
// ====================================================================

namespace DoNotationExamples {
  // Result example with Do notation
  const parseIntR = (s: string): Result<string, number> =>
    isNaN(Number(s)) ? Err(`not a number: ${s}`) : Ok(Number(s))

  const nonZero = (n: number): Result<string, number> =>
    n === 0 ? Err('zero not allowed') : Ok(n)

  const rSum: Result<string, number> = DoR<string>()
    .bind('a', parseIntR('10'))
    .bind('b', parseIntR('5'))
    .bind('nz', nonZero(1))
    .map(({ a, b }) => a + b)
  // -> Ok(15)

  // TaskResult example (async)
  const delayOk = <A>(ms: number, a: A): TaskResult<string, A> =>
    () => new Promise(res => setTimeout(() => res(Ok(a)), ms))
  
  const delayErr = (ms: number, e: string): TaskResult<string, never> =>
    () => new Promise(res => setTimeout(() => res(Err(e)), ms))

  const tr: TaskResult<string, { total: number }> =
    DoTR<string>()
      .bind('x', delayOk(5, 2))
      .bind('y', delayOk(5, 3))
      .map(({ x, y }) => ({ total: x + y }))

  // Example usage:
  // (async () => console.log(await tr()))() // { total: 5 }
}

// ====================================================================
// 3. STATE MANAGEMENT - Pure stateful computations
// ====================================================================

namespace StateExamples {
  // Simple counter/log demo using State + sequenceState
  type S = { n: number; log: ReadonlyArray<string> }

  // One tick: increment and report new value
  const tick: State<S, number> = (s0) => {
    const s1 = { ...s0, n: s0.n + 1 }
    return [s1.n, s1] as const
  }

  const labeled = (label: string): State<S, number> =>
    State.map<number, number>(n => n)((s) => {
      const [n1, s1] = tick(s)
      const s2 = { ...s1, log: [...s1.log, `${label}:${n1}`] }
      return [n1, s2] as const
    })

  const program = sequenceState([labeled("a"), labeled("b"), labeled("c")])

  // Example usage:
  // const [vals, sFinal] = State.run(program, { n: 0, log: [] })
  // vals: [1, 2, 3]
  // sFinal.log: ["a:1","b:2","c:3"]
}

// ====================================================================
// 4. READER PATTERN - Dependency injection
// ====================================================================

namespace ReaderExamples {
  // Environment-based configuration
  type Env = { apiBase: string; token: string }

  const authHeader: Reader<Env, Record<string, string>> = Reader.asks((env) => ({
    'Authorization': `Bearer ${env.token}`
  }))

  const url: Reader<Env, string> = Reader.asks((env) => `${env.apiBase}/users/me`)

  const headersThenUrl = Reader.chain<Record<string, string>, string, Env>((h) =>
    Reader.map<string, string>((u) => `${u}?auth=${!!h['Authorization']}`)(url)
  )(authHeader)

  // Example usage:
  // const env: Env = { apiBase: "https://api.example.com", token: "secret" }
  // const result = headersThenUrl(env)
  // console.log(result) // "https://api.example.com/users/me?auth=true"
}

// ====================================================================
// 5. ASYNC PATTERNS - TaskResult and parallel execution
// ====================================================================

namespace AsyncExamples {
  // Parallel execution with TaskResult
  const okAfter = <A>(ms: number, a: A): TaskResult<string, A> =>
    () => new Promise(res => setTimeout(() => res(Ok(a)), ms))

  // Pair the results in parallel (number, string) -> [number, string]
  const pairTR: TaskResult<string, readonly [number, string]> =
    productTR<string, number, string>(
      okAfter(10, 42)
    )(
      okAfter(20, 'hi')
    )

  // Or with a custom combiner:
  const pairTR2 =
    zipWithTR<string, number, string, readonly [number, string]>((n, s) => [n, s] as const)(
      okAfter(10, 42)
    )(
      okAfter(20, 'hi')
    )

  // Example usage:
  // (async () => console.log(await pairTR()))() // [42, 'hi']
}

// ====================================================================
// 6. COMBINED PATTERNS - StateReaderTask (SRT)
// ====================================================================

namespace SRTExamples {
  // Avoid DOM types; make a tiny "HTTP-like" client for demo.
  type MiniResponse = { text: () => Promise<string> }
  type MiniHttp = (url: string) => Promise<MiniResponse>
  type Env = { apiBase: string; http: MiniHttp }
  type S = { calls: number }

  // mock http that returns a short string after a tick
  const mockHttp: MiniHttp = async (url) => ({
    text: async () => `pong from ${url}`,
  })

  // one SRT step: "GET /ping", increment call count, return response text
  const ping: StateReaderTask<Env, S, string> =
    (env) => async (s0) => {
      const res = await env.http(`${env.apiBase}/ping`)
      const txt = await res.text()
      const s1 = { ...s0, calls: s0.calls + 1 }
      return [txt, s1] as const
    }

  // compose two pings using SRT combinators
  const twoPings: StateReaderTask<Env, S, readonly [string, string]> =
    SRT.chain<string, readonly [string, string], S, Env>((first) =>
      SRT.map<string, readonly [string, string]>(second => [first, second] as const)<S>()<Env>(ping)
    )(ping)

  // Example usage:
  // (async () => {
  //   const env: Env = { apiBase: "https://example.test", http: mockHttp }
  //   const [result, sFinal] = await runSRT(twoPings, env, { calls: 0 })
  //   // result: ["pong from https://example.test/ping", "pong from https://example.test/ping"]
  //   // sFinal.calls: 2
  // })()
}

namespace SRTBatchExamples {
  // Batch processing with SRT
  type Env = { seed: number }
  type S = { log: ReadonlyArray<string> }

  // One step: add i to seed, log it, return the sum
  const step = (i: number): StateReaderTask<Env, S, number> =>
    (env) => async (s0) => {
      const n = env.seed + i
      const s1 = { ...s0, log: [...s0.log, `saw:${n}`] }
      return [n, s1] as const
    }

  // Build steps for [0,1,2,3] and run them in order
  const program = traverseSRT<Env, S, number, number>([0, 1, 2, 3], step)

  // Example usage:
  // (async () => {
  //   const [vals, sFinal] = await program({ seed: 10 })({ log: [] })
  //   // vals: [10, 11, 12, 13]
  //   // sFinal.log: ["saw:10","saw:11","saw:12","saw:13"]
  // })()
}

// ====================================================================
// 7. ADVANCED PATTERNS - ReaderTaskOption (RTO) and RWST
// ====================================================================

namespace RTOExamples {
  // ReaderTaskOption example
  type Env = { n: number }
  
  const stepA: ReaderTaskOption<Env, number> = async (r) => Some(r.n)
  const stepB = (x: number): ReaderTaskOption<Env, number> => async () => (x > 0 ? Some(x + 1) : None)

  const prog = genRTO<Env>()(function* () {
    const a = yield* RTO_(stepA)
    const b = yield* RTO_(stepB(a))
    return a + b
  })

  // Example usage:
  // (async () => {
  //   const result = await prog({ n: 2 })
  //   console.log(result) // Some(5)
  // })()
}

namespace RWSTExamples {
  // Reader-Writer-State-Transformer example
  type Env = { inc: number }
  type S = { log: ReadonlyArray<string> }
  const M = MonoidArray<string>()

  const step = (label: string): RWST<Env, ReadonlyArray<string>, S, number> =>
    (r) => async (s0) => {
      const n = r.inc
      const s1 = { ...s0, log: [...s0.log, label] }
      return [n, s1, [label]] as const
    }

  const prog = genRWST(M)<Env, S>()(function* () {
    const a = yield* RWST_(step('a'))
    const b = yield* RWST_(step('b'))
    return a + b
  })

  // Example usage:
  // (async () => {
  //   const [sum, sFinal, w] = await prog({ inc: 2 })({ log: [] })
  //   // sum === 4, sFinal.log === ['a','b'], w === ['a','b']
  //   console.log({ sum, sFinal, w })
  // })()
}

// ====================================================================
// 8. UTILITY PATTERNS - Partitioning and sequencing
// ====================================================================

namespace PartitionExamples {
  // Partition sets based on predicates
  const isNum = (x: string | number): x is number => typeof x === 'number'
  const [nums, strs] = partitionSet(new Set(['x', 1, 2, 'y']), isNum)
  // nums: Set([1, 2]), strs: Set(['x', 'y'])

  const parseIntR = (s: string): Result<string, number> =>
    isNaN(+s) ? Err(`bad:${s}`) : Ok(+s)
  const [errs, oks] = partitionSetWith(new Set(['1','nope','2']), parseIntR)
  // errs: Set(['nope']), oks: Set([1, 2])
}

namespace SequenceExamples {
  // Array sequencing
  const concat = <E>(x: ReadonlyArray<E>, y: ReadonlyArray<E>) => [...x, ...y]
  const v1 = sequenceArrayValidation([VOk(1), VErr('e1'), VErr('e2'), VOk(2)], concat)
  // -> VErr(['e1','e2'])
  const r1 = sequenceArrayResult([Ok(1), Err('boom'), Ok(2)])
  // -> Err('boom')

  // Struct sequencing
  const userV = sequenceStructValidation({
    name: VOk('Ada'),
    email: VErr('bad email'),
    age: VOk(35)
  }, concat)
  // -> VErr(['bad email'])

  const userR = sequenceStructResult({
    id: Ok('u1'),
    profile: Err(new Error('404'))
  })
  // -> Err(Error('404'))
}

// ====================================================================
// 9. JSON STREAMING - Event-driven JSON processing
// ====================================================================

namespace JsonStreamingExamples {
  // Count all nodes in a JSON stream
  const CountAlg = {
    JNull: () => 1,
    JBool: () => 1,
    JNum: () => 1,
    JStr: () => 1,
    Arr: {
      begin: () => 1,
      step: (acc: number, child: number) => acc + child,
      done: (acc: number) => acc
    },
    Obj: {
      begin: () => 1,
      step: (acc: number, kv: readonly [string, number]) => acc + kv[1],
      done: (acc: number) => acc
    }
  }

  const counter = makeJsonStreamFolder(CountAlg)

  // Example usage:
  // counter.push(ev.startObj())
  // counter.push(ev.key('users'))
  // counter.push(ev.startArr())
  //   counter.push(ev.startObj())
  //     counter.push(ev.key('id')); counter.push(ev.num(1))
  //     counter.push(ev.key('name')); counter.push(ev.str('Ada'))
  //   counter.push(ev.endObj())
  // counter.push(ev.endArr())
  // counter.push(ev.endObj())
  // const result = counter.done() // Result<Error, number>
}

// ====================================================================
// 10. FUSED PIPELINES - Deforested generation and consumption
// ====================================================================

namespace FusedPipelineExamples {
  // Fused pipelines demonstrate the power of hylomorphism: composing coalgebras
  // (generators) with algebras (consumers) to create deforested pipelines that
  // never build intermediate data structures. This is especially useful for
  // processing large or infinite data streams efficiently.
  
  // The key insight: instead of generating a full tree and then consuming it,
  // we fuse the generation and consumption into a single pass, avoiding
  // intermediate memory allocation.

  // Example 1: Range sum (no intermediate JSON tree)
  // Instead of: generate [4,3,2,1,0] → sum → 10
  // We do: generate-and-sum in one pass → 10
  const rangeSum = sumRange_FUSED(5)  // -> 15 (1+2+3+4+5)

  // Example 2: Range pretty-printing (illustrative)
  // Shows "generate → pretty" fused, though pretty-printing a unary array
  // is a bit silly in practice
  const rangePretty = prettyRange_FUSED(3)  // -> "[2, 1, ]"

  // Example 3: Full binary tree statistics in one pass
  // Computes sum, count, max, and height without building the tree
  const binaryStats = statsFullBinary_FUSED(3)  // -> { sum: 8, count: 15, max: 1, height: 4 }

  // Example 4: Multiple results in one pass
  // Gets both pretty representation and size without building intermediate tree
  const prettyAndSize = prettyAndSize_FUSED(2)  // -> ["[[1, 1], [1, 1]]", 7]

  // Example usage:
  // (() => {
  //   console.log('Range sum (fused):', rangeSum)
  //   console.log('Range pretty (fused):', rangePretty)
  //   console.log('Binary tree stats (fused):', binaryStats)
  //   console.log('Pretty and size (fused):', prettyAndSize)
  // })()

  // Why this is useful:
  // 1. Deforestation: hylo composes unfold and fold so nothing intermediate is built
  // 2. Swap meanings: keep coalg* the same, plug different algebras to evaluate vs. pretty vs. stats
  // 3. Single pass, multiple results: product algebras give you "N results in one traversal"
  // 4. Memory efficient: no intermediate data structures for large or infinite streams
  // 5. Composable: mix and match coalgebras and algebras for different behaviors
}

// ====================================================================
// 11. SAFE AST EVOLUTION - Compiler-enforced refactoring
// ====================================================================

namespace SafeASTEvolutionExamples {
  // This demonstrates the power of HKT + recursion schemes for safe AST evolution.
  // When you add a new node type (like Neg), the compiler forces every algebra
  // to handle it, preventing bugs and ensuring consistency.
  
  // Example: Using the new Neg constructor
  const simpleNeg = neg(lit(5))  // -5
  const negExpr = neg(add(lit(2), lit(3)))  // -(2 + 3) = -5
  
  // All algebras automatically work with the new Neg node:
  const result1 = evalExpr(simpleNeg)  // -5
  const result2 = evalExpr(negExpr)  // -5
  const pretty1 = showExpr(simpleNeg)  // "(-5)"
  const pretty2 = showExpr(negExpr)  // "(-(2 + 3))"
  
  // Example: N-ary operations for better associativity
  const narySum = addN([lit(1), lit(2), lit(3), lit(4)])  // 1+2+3+4 = 10
  const naryProduct = mulN([lit(2), lit(3), lit(4)])  // 2*3*4 = 24
  const mixedExpr = addN([lit(1), neg(lit(2)), lit(3)])  // 1+(-2)+3 = 2
  
  const sumResult = evalExpr(narySum)  // 10
  const productResult = evalExpr(naryProduct)  // 24
  const mixedResult = evalExpr(mixedExpr)  // 2
  
  const sumPretty = showExpr(narySum)  // "(1 + 2 + 3 + 4)"
  const productPretty = showExpr(naryProduct)  // "(2 * 3 * 4)"
  const mixedPretty = showExpr(mixedExpr)  // "(1 + (-2) + 3)"
  
  // Example: Migration from binary to N-ary
  const binaryChain = add(add(lit(1), lit(2)), add(lit(3), lit(4)))  // ((1+2)+(3+4))
  const normalized = normalizeExprToNary(binaryChain)  // Converts to AddN
  const normalizedResult = evalExpr(normalized)  // 10
  const normalizedPretty = showExpr(normalized)  // "(1 + 2 + 3 + 4)"
  
  // Example: Advanced evaluators with variables and let-binding
  const varExpr = add(vvar('x'), lit(5))  // x + 5
  const letExpr = lett('x', lit(10), add(vvar('x'), lit(3)))  // let x = 10 in x + 3
  const divExpr = divE(lit(10), lit(2))  // 10 / 2
  
  // Using different evaluators
  const simpleResult = evalExprNum2(divExpr)  // 5 (no vars/let)
  const readerResult = evalExprR(varExpr)({ x: 7 })  // 12 (with env)
  const letResult = evalExprR(letExpr)({})  // 13 (let binding)
  const resultWithError = evalExprRR(divE(lit(10), lit(0)))({})  // Err('div by zero')
  
  // Precedence-aware pretty printing
  const complexExpr = add(mul(lit(2), lit(3)), divE(lit(10), lit(2)))  // 2*3 + 10/2
  const minParensPretty = showExprMinParens2(complexExpr)  // "2 * 3 + 10 / 2" (no extra parens)
  
  // Example usage:
  // (() => {
  //   console.log('Simple negation:', result1, '→', pretty1)
  //   console.log('Complex negation:', result2, '→', pretty2)
  //   console.log('N-ary sum:', sumResult, '→', sumPretty)
  //   console.log('N-ary product:', productResult, '→', productPretty)
  //   console.log('Mixed expression:', mixedResult, '→', mixedPretty)
  //   console.log('Binary chain:', normalizedResult, '→', normalizedPretty)
  //   console.log('Simple division:', simpleResult)
  //   console.log('Reader with env:', readerResult)
  //   console.log('Let binding:', letResult)
  //   console.log('Division by zero:', resultWithError)
  //   console.log('Min parens pretty:', minParensPretty)
  // })()
  
  // Why this is powerful:
  // 1. Compiler safety: Adding Neg/AddN/MulN/Var/Let/Div forced updates to all algebras
  // 2. No recursion code to touch: cataExpr/anaExpr/hyloExpr stay the same
  // 3. Exhaustiveness: _exhaustive helper catches missing cases
  // 4. Uniform evolution: All algebras evolve together consistently
  // 5. Zero runtime cost: Pure type-level safety
  // 6. Better associativity: N-ary operations flatten skewed trees
  // 7. Migration support: normalizeExprToNary converts binary chains
  // 8. Composable: Mix binary and N-ary operations seamlessly
  // 9. Multiple evaluation strategies: Simple, Reader-based, Result-typed
  // 10. Variable binding: Let expressions with proper scoping
  // 11. Error handling: Typed failures for division by zero, unbound variables
  // 12. Precedence-aware printing: Minimal parentheses for readability
}

// ====================================================================
// 8. CATEGORICAL THEORY - Comodules over Corings
// ====================================================================

namespace ComoduleExamples {
  export function runAll() {
    console.log('\n--- Comodule Examples ---')
    
    // Create a diagonal coring on R^3
    const C = makeDiagonalCoring(SemiringNat)(3)
    console.log('Diagonal coring C on R^3 created')
    
    // Create a diagonal comodule M ≅ R^2 with ρ(e0)=e0⊗c0, ρ(e1)=e1⊗c1
    const M = makeDiagonalComodule(C)(2, k => k % 3)
    console.log('Diagonal comodule M ≅ R^2 created with tagging function k ↦ k mod 3')
    
    // Check coaction laws
    const coassocHolds = comoduleCoassocHolds(M)
    const counitHolds = comoduleCounitHolds(M)
    
    console.log(`Coassociativity law holds: ${coassocHolds}`)
    console.log(`Counit law holds: ${counitHolds}`)
    
    if (coassocHolds && counitHolds) {
      console.log('✓ M is a lawful right C-comodule!')
    } else {
      console.log('✗ M violates comodule laws')
    }
  }

  export function tensorBalancedMapsExample() {
    console.log('\n--- Balanced Tensor of Maps Example ---')
    
    const S = SemiringNat
    // f : R^2 -> R^3  (3x2)
    const f: number[][] = [
      [1,0],
      [0,1],
      [1,1],
    ]
    // g : R^2 -> R^2  (2x2)
    const g: number[][] = [
      [1,1],
      [0,1],
    ]

    const f_ten_g = tensorBalancedMapSameR(S)(f, g) // (3*2) x (2*2) = 6x4
    console.log('shape f⊗g:', f_ten_g.length, 'x', f_ten_g[0]?.length) // 6 x 4

    // Law check: (f∘id)⊗(g∘id) == (f⊗g)∘(id⊗id)
    const id2 = idMap(S)(2)
    const left  = tensorBalancedMapSameR(S)(composeMap(S)(f, id2), composeMap(S)(g, id2))
    const right = composeMap(S)(
      tensorBalancedMapSameR(S)(f, g),
      tensorBalancedMapSameR(S)(id2, id2)
    )
    console.log('composition law holds:', eqMat(S)(left, right)) // true
  }

  export function bicomoduleExample() {
    console.log('\n--- Bicomodule Example ---')
    
    const S = SemiringNat
    const D = makeDiagonalCoring(S)(2) // left coring on R^2
    const C = makeDiagonalCoring(S)(3) // right coring on R^3

    // M ≅ R^2; tag left by [0,1], right by [1,2]
    const B = makeDiagonalBicomodule(D, C)(2, k => k, k => (k+1))

    console.log('bicomodule laws hold:', bicomoduleCommutes(B)) // true
  }

  export function objectMathExample() {
    console.log('\n--- Object Math (Dimension Bookkeeping) Example ---')
    
    // Objects (0-cells): semirings R,S,T (we only use their identity here)
    const R = SemiringNat
    const S = SemiringNat
    const T = SemiringNat

    // 1-cells: free bimodules R–S, S–T
    const RS = FreeBimoduleStd(R, S)(2) // rank 2
    const ST = FreeBimoduleStd(S, T)(5) // rank 5

    // Composition via balanced tensor on objects
    const RT = tensorBalancedObj(RS, ST)
    console.log('rank(RS ⊗_S ST) =', RT.rank) // 10 (= 2*5)
  }

  export function entwiningExample() {
    console.log('\n--- Entwining Example ---')
    
    const S = SemiringNat
    const A = makeDiagonalAlgebra(S)(3)   // A ≅ R^3 diagonal algebra
    const C = makeDiagonalCoring(S)(4)    // C ≅ R^4 diagonal coring
    const E = makeDiagonalEntwining(A, C)

    console.log('Algebra A has dimension:', A.k)
    console.log('Coring C has dimension:', C.n)
    console.log('Entwining Ψ has shape:', E.Psi.length, 'x', E.Psi[0]?.length)

    // Check all four Brzeziński–Majid laws
    const coassoc = entwiningCoassocHolds(E)
    const mult = entwiningMultHolds(E)
    const unit = entwiningUnitHolds(E)
    const counit = entwiningCounitHolds(E)

    console.log('coassoc law holds:', coassoc)
    console.log('mult law holds:   ', mult)
    console.log('unit law holds:   ', unit)
    console.log('counit law holds: ', counit)

    if (coassoc && mult && unit && counit) {
      console.log('✓ E is a lawful entwining between A and C!')
    } else {
      console.log('✗ E violates entwining laws')
    }
  }

  export function entwinedModuleExample() {
    console.log('\n--- Entwined Module Example ---')
    
    const S = SemiringNat
    const A = makeDiagonalAlgebra(S)(3)    // A ≅ R^3 (diagonal)
    const C = makeDiagonalCoring(S)(4)     // C ≅ R^4 (diagonal)
    const E = makeDiagonalEntwining(A, C)  // Ψ = flip

    // M ≅ R^2 : tag each basis by τ (for action) and σ (for coaction)
    const tau = (j: number) => j % A.k     // which A-basis acts nontrivially on m_j
    const sigma = (j: number) => (j + 1)   // which C-basis coacts on m_j

    const M = makeDiagonalEntwinedModule(E)(2, tau, sigma)

    console.log('Module M has dimension:', M.m)
    console.log('Action matrix shape:', M.act.length, 'x', M.act[0]?.length)
    console.log('Coaction matrix shape:', M.rho.length, 'x', M.rho[0]?.length)

    // Law check
    const lawHolds = entwinedLawHolds(E, M)
    console.log('entwined law holds:', lawHolds)

    if (lawHolds) {
      console.log('✓ M is a lawful entwined module over (A,C,Ψ)!')
    } else {
      console.log('✗ M violates entwining compatibility')
    }
  }

  export function entwinedModuleMorphismsExample() {
    console.log('\n--- Entwined Module Morphisms Example ---')
    
    const S = SemiringNat
    const A = makeDiagonalAlgebra(S)(2)
    const C = makeDiagonalCoring(S)(2)
    const E = makeDiagonalEntwining(A, C)

    // Build entwined modules from comodules
    const M1 = makeDiagonalComodule(C)(1, k => k)
    const M2 = makeDiagonalComodule(C)(1, k => k)

    const EM1 = entwinedFromComodule_AotimesM(E)(M1)
    const EM2 = entwinedFromComodule_AotimesM(E)(M2)

    console.log('Entwined module EM1 dimension:', EM1.m)
    console.log('Entwined module EM2 dimension:', EM2.m)

    // Test identity morphism
    const id = eye(S)(EM1.m)
    const isIdHom = isEntwinedModuleHom(E)(EM1, EM1, id)
    console.log('Identity is a morphism:', isIdHom)

    // Test zero morphism
    const zero = Array.from({ length: EM1.m }, () => Array(EM1.m).fill(0))
    const isZeroHom = isEntwinedModuleHom(E)(EM1, EM2, zero)
    console.log('Zero map is a morphism:', isZeroHom)

    if (isIdHom && isZeroHom) {
      console.log('✓ Morphism laws verified!')
    }
  }

  export function entwinedModuleConstructionsExample() {
    console.log('\n--- Entwined Module Constructions Example ---')
    
    const S = SemiringNat
    const A = makeDiagonalAlgebra(S)(3)
    const C = makeDiagonalCoring(S)(4)
    const E = makeDiagonalEntwining(A, C)

    // Construction 1: A⊗M from comodule M
    const M = makeDiagonalComodule(C)(2, k => k % C.n)
    const AM = entwinedFromComodule_AotimesM(E)(M)
    console.log('A⊗M construction: dim =', AM.m, '(should be', A.k * M.m, ')')
    console.log('A⊗M is lawful:', entwinedLawHolds(E, AM))

    // Construction 2: N⊗C from left module N
    const N = makeTaggedLeftModule(A)(2, j => j % A.k)
    const NC = entwinedFromLeftModule_NotimesC(E)(N)
    console.log('N⊗C construction: dim =', NC.m, '(should be', N.m * C.n, ')')
    console.log('N⊗C is lawful:', entwinedLawHolds(E, NC))

    if (entwinedLawHolds(E, AM) && entwinedLawHolds(E, NC)) {
      console.log('✓ Both constructions produce lawful entwined modules!')
    }
  }

  export function categoryExample() {
    console.log('\n--- Category of Entwined Modules Example ---')
    
    const S = SemiringNat
    const A = makeDiagonalAlgebra(S)(2)
    const C = makeDiagonalCoring(S)(3)
    const E = makeDiagonalEntwining(A, C)
    const Cat = categoryOfEntwinedModules(E)

    // Build three objects: A⊗M1, A⊗M2, A⊗M3
    const M1 = makeDiagonalComodule(C)(2, k => k % C.n)
    const M2 = makeDiagonalComodule(C)(2, k => (k+1) % C.n)
    const M3 = makeDiagonalComodule(C)(2, k => (k+2) % C.n)

    const X = entwinedFromComodule_AotimesM(E)(M1)
    const Y = entwinedFromComodule_AotimesM(E)(M2)
    const Z = entwinedFromComodule_AotimesM(E)(M3)

    console.log('Objects X, Y, Z have dimensions:', X.m, Y.m, Z.m)

    // Some homs (permutation on A⊗M blocks)
    const swapM = (idx: number) => {
      // k=2, m=2 ⇒ dimension 4; swap the M-bit inside each A-block
      const a = Math.floor(idx / 2), j = idx % 2, j2 = j ^ 1
      return a * 2 + j2
    }
    const permuteBasis = (m: number, sigma: (i: number) => number): number[][] => {
      const M = Array.from({ length: m }, () => Array.from({ length: m }, () => 0))
      for (let i = 0; i < m; i++) M[sigma(i)]![i] = 1
      return M
    }

    const f: number[][] = permuteBasis(X.m, swapM) // X -> Y (matches tag shift by +1)
    const g: number[][] = permuteBasis(Y.m, swapM) // Y -> Z (another +1)

    // Check and compose
    console.log('f is hom X→Y:', Cat.isHom(X, Y, f))
    console.log('g is hom Y→Z:', Cat.isHom(Y, Z, g))

    const hRes = Cat.compose(X, Y, Z)(g, f)   // safe compose
    if (isOk(hRes)) {
      const h = hRes.value                    // X -> Z
      console.log('Composition g∘f successful, shape:', h.length, 'x', h[0]?.length)
      console.log('g∘f is hom X→Z:', Cat.isHom(X, Z, h))
    } else {
      console.error('Composition failed:', hRes.error)
    }

    // Test identity
    const idX = Cat.id(X)
    console.log('id_X is hom X→X:', Cat.isHom(X, X, idX))

    if (isOk(hRes) && Cat.isHom(X, Y, f) && Cat.isHom(Y, Z, g)) {
      console.log('✓ Category operations working correctly!')
    }
  }

  export function practicalUtilitiesExample() {
    console.log('\n--- Practical Utilities Demo ---')
    
    // Path counting vs reachability (same code, different semiring)
    console.log('Graph Analytics:')
    
    // 3-node line graph: 0→1→2
    const edges: Edge<number>[] = [[0,1,1], [1,2,1]]
    const A_nat = graphAdjNat(3, edges)
    const A_bool = graphAdjBool(3, edges)
    const A_weights = graphAdjWeights(3, edges)
    
    // Count paths of length 2 with (ℕ, +, ×)
    const paths2 = countPathsOfLength(A_nat, 2)
    console.log('  paths length 2 from 0→2:', paths2[0]?.[2])     // 1
    
    // Reachability within 2 steps with (Bool, ∨, ∧)
    const reach2 = reachableWithin(A_bool, 2)
    console.log('  reachable within 2 from 0→2:', reach2[0]?.[2]) // true
    
    // Shortest paths
    const shortest = shortestPathsUpTo(A_weights)
    console.log('  shortest path 0→2:', shortest[0]?.[2])         // 2
    
    // Weighted Automaton Example
    console.log('\nWeighted Automata:')
    
    // Automaton that counts paths spelling 'ab' on 2-state line
    const init = [1, 0] as const
    const final = [0, 1] as const
    const deltaCount: Readonly<Record<'a'|'b', Mat<number>>> = {
      a: [[0,1],[0,0]],
      b: [[0,0],[0,1]],
    }
    const WAcount: WeightedAutomaton<number, 'a'|'b'> = { 
      S: SemiringNat, n: 2, init, final, delta: deltaCount 
    }
    console.log('  paths for "ab":', waRun(WAcount)(['a','b']))     // 1
    console.log('  paths for "aa":', waRun(WAcount)(['a','a']))     // 0
    
    // HMM Example
    console.log('\nHidden Markov Model:')
    
    // 2-state HMM with observations 'x'/'y'
    const T: number[][] = [[0.9,0.1],[0.2,0.8]]
    const Ex = diagFromVec(SemiringProb)([0.7,0.1])
    const Ey = diagFromVec(SemiringProb)([0.3,0.9])
    const H: HMM<number,'x'|'y'> = { 
      S: SemiringProb, n: 2, T, E: { x: Ex, y: Ey }, pi: [0.5,0.5] 
    }
    const probXYY = hmmForward(H)(['x','y','y'])
    console.log('  P("xyy"):', probXYY.toFixed(6))
    
    // Enhanced Regex Compilation Example
    console.log('\nEnhanced Regex Compilation:')
    
    // a+ — one or more a's
    const Aplus = compileRegexToWA('a+', ['a'])
    console.log('  a+ accepts "":', waAcceptsBool(Aplus)([]))            // false
    console.log('  a+ accepts "a":', waAcceptsBool(Aplus)(['a']))        // true
    console.log('  a+ accepts "aa":', waAcceptsBool(Aplus)(['a','a']))   // true

    // b? — optional b
    const Bopt = compileRegexToWA('b?', ['b'])
    console.log('  b? accepts "":', waAcceptsBool(Bopt)([]))             // true
    console.log('  b? accepts "b":', waAcceptsBool(Bopt)(['b']))         // true

    // [a-c]+ — nonempty over {a,b,c}
    const Range = compileRegexToWA('[a-c]+', ['a','b','c'])
    console.log('  [a-c]+ accepts "ac":', waAcceptsBool(Range)(['a','c'])) // true
    console.log('  [a-c]+ alphabet:', Object.keys(Range.delta))           // ['a', 'b', 'c']

    // ([a-c]b)* — an arbitrary number of blocks like "ab","bb","cb"
    const Complex = compileRegexToWA('([a-c]b)*', ['a','b','c'])
    console.log('  ([a-c]b)* accepts "":', waAcceptsBool(Complex)([]))                     // true
    console.log('  ([a-c]b)* accepts "abcb":', waAcceptsBool(Complex)(['a','b','c','b'])) // true

    // Enhanced features with explicit alphabet
    console.log('\nAdvanced Regex Features:')
    const alphabet = ['a', 'b', 'c', 'd', 'x', 'y', 'z']
    
    // Dot matches every symbol
    const dotWA = compileRegexToWA('.+', alphabet)
    console.log('  .+ accepts "abc":', waAcceptsBool(dotWA)(['a','b','c']))   // true
    
    // Negated class
    const negWA = compileRegexToWA('[^xyz]+', alphabet)
    console.log('  [^xyz]+ accepts "abc":', waAcceptsBool(negWA)(['a','b','c'])) // true
    console.log('  [^xyz]+ accepts "x":', waAcceptsBool(negWA)(['x']))           // false
    
    // Mixed: strings of arbitrary characters ending with non-xyz
    const mixedWA = compileRegexToWA('.*[^xyz]', alphabet)
    console.log('  .*[^xyz] accepts "xya":', waAcceptsBool(mixedWA)(['x','y','a'])) // true
    
    // Transitive Closure Example
    console.log('\nTransitive Closure:')
    const adj = [[false, true, false], [false, false, true], [false, false, false]]
    const closure = transitiveClosureBool(adj, true)
    console.log('  0→2 via closure:', closure[0]?.[2]) // true (0→1→2)
    
    console.log('✓ All practical utilities working!')
  }

  export function triangulatedCategoryExample() {
    console.log('\n--- Triangulated Category Example ---')
    
    // Ring
    const R = RingReal

    // X: dims X_{-1}=1, X_0=1, d = [ [0] ] : X_0 -> X_{-1}
    const X: Complex<number> = {
      S: R,
      degrees: [-1,0],
      dim: { [-1]: 1, [0]: 1 },
      d:   { [0]: [[0]] }
    }

    // Y: same shape, zero differential to match X
    const Y: Complex<number> = {
      S: R,
      degrees: [-1,0],
      dim: { [-1]: 1, [0]: 1 },
      d:   { [0]: [[0]] }    // d_Y: 1x1 matrix [0] (same as X)
    }

    // f: X → Y is identity in both degrees (now valid since both have zero differentials)
    const fMap: ChainMap<number> = {
      S: R, X, Y,
      f: { [-1]: [[1]], [0]: [[1]] }
    }

    console.log('Complex X valid:', complexIsValid(X))
    console.log('Complex Y valid:', complexIsValid(Y))
    console.log('f is chain map:', isChainMap(fMap))

    const T = triangleFromMap(fMap)
    console.log('Triangle is sane:', triangleIsSane(T))

    // Show the cone structure
    console.log('Cone Z degrees:', T.Z.degrees)
    console.log('Cone Z dimensions:', T.Z.dim)

    // rotate once (Y → Z → X[1] → Y[1]) — you already have shift1 to view targets
    const X1 = shift1(X)
    console.log('X[1] degrees:', X1.degrees)
    console.log('X[1] dimensions:', X1.dim)

    if (triangleIsSane(T)) {
      console.log('✓ Distinguished triangle X→Y→Cone(f)→X[1] constructed!')
    } else {
      console.log('✗ Triangle construction failed')
    }
  }

  export function rationalFieldExample() {
    console.log('\n--- Rational Field Example ---')
    
    const F = FieldQ
    
    // Create some rationals
    const a = Qof(2, 3)   // 2/3
    const b = Qof(3, 4)   // 3/4
    
    console.log('a =', QtoString(a))
    console.log('b =', QtoString(b))
    
    // Field operations
    const sum = F.add(a, b)
    const prod = F.mul(a, b)
    const inv_a = F.inv(a)
    
    console.log('a + b =', QtoString(sum))   // 17/12
    console.log('a * b =', QtoString(prod))  // 1/2
    console.log('a^(-1) =', QtoString(inv_a)) // 3/2
    
    // Linear algebra over Q
    console.log('\nLinear Algebra over Q:')
    const A = [
      [Qof(1), Qof(2)],
      [Qof(3), Qof(1)]
    ]
    const b_vec = [Qof(5), Qof(4)]
    
    const solution = solveLinear(F)(A, b_vec)
    console.log('Solution to Ax = b:')
    console.log('x =', solution.map(QtoString))
    
    console.log('✓ Exact rational arithmetic working!')
  }

  export function advancedHomologyExample() {
    console.log('\n--- Advanced Homology Example ---')
    
    // LES property checks
    console.log('LES Property Checks:')
    const { samples, okId, okZero } = runLesConeProps(20, 0)
    console.log(`  Checked ${samples} random complexes`)
    console.log(`  Identity maps: ${okId}/${samples} satisfy LES`)
    console.log(`  Zero maps: ${okZero}/${samples} satisfy LES`)
    
    // Rational RREF with pivoting
    console.log('\nRational RREF with Pivoting:')
    const A: Q[][] = [[Qof(1,2), Qof(1,3)], [Qof(1,4), Qof(2,3)]]
    const r = rrefQPivot(A)
    console.log('  Matrix rank:', r.pivots.length)
    console.log('  Pivot columns:', r.pivots)
    
    // Homology shift isomorphism
    console.log('\nHomology Shift Isomorphism:')
    const iso = makeHomologyShiftIso(FieldReal)(0)   // degree n=0
    const X = randomTwoTermComplex(FieldReal, 2)
    const { rankPsiPhi, rankPhiPsi } = iso.isoCheck(X)
    console.log('  H_0(X[1]) ≅ H_{-1}(X) witness ranks:', { rankPsiPhi, rankPhiPsi })
    
    console.log('✓ Advanced homological algebra infrastructure ready!')
  }

  export function discoverabilityExample() {
    console.log('\n--- Discoverability Catalog Example ---')
    
    console.log('Available power-tools (sample):')
    const sampleFeatures = [
      'SemiringMinPlus', 'compileRegexToWA', 'shortestPathsUpTo', 
      'hmmForward', 'FieldQ', 'imageComplex', 'checkExactnessForFunctor'
    ] as const
    
    for (const feature of sampleFeatures) {
      const description = FP_CATALOG[feature as keyof typeof FP_CATALOG]
      console.log(`  ${feature}: ${description}`)
    }
    
    console.log('\nGeneric exactness checker demo:')
    const X = randomTwoTermComplex(FieldReal, 1)
    const f = idChainMapN(X)
    
    // Create a simple functor (identity)
    const identityFunctor: ComplexFunctor<number> = {
      onComplex: (X) => X,
      onMap: (f) => f
    }
    
    const exactnessCheck = checkExactnessForFunctor(FieldReal)(identityFunctor, f)
    console.log('  Identity functor exactness:', exactnessCheck.dimsOk && exactnessCheck.isoOk)
    console.log('  Status:', exactnessCheck.message)
    
    console.log('✓ Discoverability and power-tool catalog working!')
  }

  export function diagramToolkitExample() {
    console.log('\n--- Diagram Toolkit Example ---')
    
    // Register optimal RREF for rational arithmetic
    registerRref(FieldQ, rrefQPivot)
    console.log('Registered rrefQPivot for FieldQ')
    
    // Create some simple complexes for diagram operations
    const C1 = randomTwoTermComplex(FieldReal, 1)
    const C2 = randomTwoTermComplex(FieldReal, 1) 
    const C3 = randomTwoTermComplex(FieldReal, 1)
    
    // Discrete diagram
    const DJ: DiscDiagram<number> = { a: C1, b: C2, c: C3 }
    console.log('Created discrete diagram with objects:', Object.keys(DJ))
    
    // Reindexing along a color function
    const color = (j: ObjId) => ({ a: 'red', b: 'blue', c: 'red' }[j as 'a'|'b'|'c'] ?? 'unknown')
    const reindexed = reindexDisc<number>(color)(DJ)
    console.log('Reindexed by color, objects:', Object.keys(reindexed))
    
    // Left Kan extension (fiberwise coproduct)
    const Lan = LanDisc(FieldReal)
    const lanResult = Lan(color)(DJ)
    console.log('Left Kan extension objects:', Object.keys(lanResult))
    console.log('  red fiber dimension (degree 0):', lanResult['red']?.dim[0])
    console.log('  blue fiber dimension (degree 0):', lanResult['blue']?.dim[0])
    
    // Coproduct of complexes
    const coprod = coproductComplex(FieldReal)(C1, C2)
    console.log('Coproduct dimensions (degree 0):', coprod.dim[0])
    console.log('  = sum of individual dims:', (C1.dim[0] ?? 0) + (C2.dim[0] ?? 0))
    
    console.log('✓ Diagram toolkit working - ready for advanced categorical constructions!')
  }

  export function posetDiagramExample() {
    console.log('\n--- Poset Diagram Example ---')
    
    // Build a small poset: a ≤ b, a ≤ c, b ≤ d, c ≤ d
    const I: FinitePoset = {
      objects: ['a','b','c','d'],
      leq: (x,y) => x===y || (x==='a' && (y==='b'||y==='c'||y==='d')) || 
                   ((x==='b'||x==='c') && y==='d')
    }
    
    console.log('Poset objects:', I.objects)
    console.log('Sample order relations:')
    console.log('  a ≤ b:', I.leq('a', 'b'))
    console.log('  b ≤ a:', I.leq('b', 'a'))
    console.log('  a ≤ d:', I.leq('a', 'd'))
    
    // Create the same complex for all objects (to avoid dimension mismatches)
    const baseComplex = randomTwoTermComplex(FieldReal, 1)
    const complexes = {
      a: baseComplex,
      b: baseComplex,
      c: baseComplex,
      d: baseComplex
    }
    
    // Build diagram with identity maps (simple case)
    const covers: [ObjId, ObjId][] = [['a','b'], ['a','c'], ['b','d'], ['c','d']]
    const DI = makePosetDiagram(FieldReal)(
      I, 
      complexes,
      covers,
      (a, b) => idChainMapN(baseComplex) // identity maps work since all complexes are the same
    )
    
    console.log('Created poset diagram with cover edges:', covers)
    
    // Test diagram arrows
    const arr_ab = DI.arr('a', 'b')
    const arr_ad = DI.arr('a', 'd') // should be composition a→b→d or a→c→d
    
    console.log('Direct arrow a→b exists:', !!arr_ab)
    console.log('Composed arrow a→d exists:', !!arr_ad)
    
    console.log('✓ Poset diagram infrastructure working!')
  }

  export function namespacedExportsExample() {
    console.log('\n--- Namespaced Exports Example ---')
    
    console.log('Available namespaces:')
    console.log('  Diagram:', Object.keys(Diagram))
    console.log('  Lin:', Object.keys(Lin))
    console.log('  Chain:', Object.keys(Chain))
    console.log('  Exactness:', Object.keys(Exactness))
    
    // Demonstrate usage
    console.log('\nUsing namespaced exports:')
    const X = randomTwoTermComplex(FieldReal, 1)
    const Y = randomTwoTermComplex(FieldReal, 1)
    
    // Chain operations
    const idX = Chain.id(FieldReal)(X)
    console.log('  Chain.id created identity map')
    
    // Diagram operations  
    const coprod = Diagram.coproductComplex(FieldReal)(X, Y)
    console.log('  Diagram.coproductComplex dimension:', coprod.dim[0])
    
    console.log('✓ Namespaced exports working - great for discoverability!')
  }

  export function advancedDiagramExample() {
    console.log('\n--- Advanced Diagram with True Universal Morphisms ---')
    
    // Build the poset from the example: a ≤ b, a ≤ c, b ≤ d, c ≤ d  
    const Iposet: FinitePoset = {
      objects: ['a','b','c','d'],
      leq: (x,y) =>
        x===y ||
        (x==='a' && (y==='b'||y==='c'||y==='d')) ||
        (x==='b' && y==='d') ||
        (x==='c' && y==='d')
    }
    
    // One-dimensional complexes in degree {0}, differentials zero (just scalars)
    const C1: Complex<number> = { 
      S: FieldReal, 
      degrees: [0], 
      dim: {0:1}, 
      d: {} 
    }
    const C1x2: Complex<number> = { 
      S: FieldReal, 
      degrees: [0], 
      dim: {0:2}, 
      d: {} 
    }
    
    const scalarMap = (k: number): ChainMap<number> => ({
      S: FieldReal,
      X: C1,
      Y: C1,
      f: { 0: [[k]] } // 1×1 matrix [k]
    })
    
    // Diagram on I: put C1 everywhere, and along edges multiply by a scalar
    const D: PosetDiagram<number> = {
      I: Iposet,
      X: { a: C1, b: C1, c: C1, d: C1 },
      arr: (p,q) => {
        if (!Iposet.leq(p,q)) return undefined
        if (p===q) return scalarMap(1)
        // choose simple scalars: a→b by 2, a→c by 3, b→d by 5, c→d by 7
        const val = (p==='a' && q==='b') ? 2
                : (p==='a' && q==='c') ? 3
                : (p==='b' && q==='d') ? 5
                : (p==='c' && q==='d') ? 7
                : (p==='a' && q==='d') ? 2*5 // composition via b
                : 1
        return scalarMap(val)
      }
    }
    
    console.log('Created poset diagram with nontrivial edge maps')
    console.log('  a→b: scalar 2, a→c: scalar 3, b→d: scalar 5, c→d: scalar 7')
    
    // Left Kan extension along identity (so Lan is "colimit over down-slice")
    const J = Iposet
    const uId = (j: ObjId) => j
    const LanI = LanPoset(FieldReal)(uId, J, Iposet)(D)
    
    console.log('Computed Left Kan extension with true universal morphisms')
    console.log('  Lan objects computed:', Object.keys(LanI.X))
    
    // Test the TRUE universal arrow a≤d on Lan
    const φ_ad = LanI.arr('a','d')
    if (φ_ad) {
      console.log('  Universal arrow Lan(a) → Lan(d) exists!')
      console.log('  Domain dimension:', φ_ad.X.dim[0])
      console.log('  Codomain dimension:', φ_ad.Y.dim[0])
      console.log('  Matrix shape:', φ_ad.f[0]?.length, '×', φ_ad.f[0]?.[0]?.length)
    }
    
    console.log('✓ True universal morphisms for Kan extensions working!')
  }

  export function vectorSpaceBridgeExample() {
    console.log('\n--- Vector Space Bridge Layer ---')
    
    // Create vector spaces
    const V2 = VS(FieldReal)(2)
    const V3 = VS(FieldReal)(3)
    
    console.log('Created vector spaces:')
    console.log('  V2 dimension:', V2.dim)
    console.log('  V3 dimension:', V3.dim)
    
    // Create a linear map V2 → V3
    const f: LinMap<number> = {
      F: FieldReal,
      dom: V2,
      cod: V3,
      M: [[1, 2], [3, 4], [5, 6]] // 3×2 matrix
    }
    
    console.log('Linear map f: V2 → V3')
    console.log('  Matrix:', f.M)
    
    // Compose with identity
    const idV3 = idL(FieldReal)(V3)
    const comp = composeL(FieldReal)(idV3, f)
    
    console.log('Composed with identity:')
    console.log('  Result domain dim:', comp.dom.dim)
    console.log('  Result codomain dim:', comp.cod.dim)
    
    // Convert to chain map
    const chainF = linToChain(FieldReal)(0, f)
    console.log('Converted to chain map at degree 0:')
    console.log('  Chain domain dim[0]:', chainF.X.dim[0])
    console.log('  Chain codomain dim[0]:', chainF.Y.dim[0])
    
    // Extract spaces from a complex
    const testComplex = randomTwoTermComplex(FieldReal, 2)
    const spaces = complexSpaces(FieldReal)(testComplex)
    console.log('Extracted vector spaces from complex:')
    console.log('  Degrees with spaces:', Object.keys(spaces))
    
    console.log('✓ Vector space bridge layer working!')
  }

  export function pushoutKanExample() {
    console.log('\n--- Pushout and Kan Extension Demo ---')
    
    // Simple cospan for pushout: C1 → C1x2 ← C1
    const C1: Complex<number> = { S: FieldReal, degrees: [0], dim: {0:1}, d: {} }
    const C1x2: Complex<number> = { S: FieldReal, degrees: [0], dim: {0:2}, d: {} }
    
    const A = C1, B = C1x2, C = C1
    
    // A --f--> B   and   C --g--> B  with nontrivial inclusions
    const fAB: ChainMap<number> = { 
      S: FieldReal, 
      X: A, 
      Y: B, 
      f: { 0: [[1], [0]] } // include into first coord
    }
    const gCB: ChainMap<number> = { 
      S: FieldReal, 
      X: C, 
      Y: B, 
      f: { 0: [[0], [1]] } // include into second coord  
    }
    
    console.log('Cospan setup:')
    console.log('  A → B via inclusion [1,0]ᵗ')
    console.log('  C → B via inclusion [0,1]ᵗ')
    
    // Note: We would use pushoutCospan here, but it's not implemented yet
    // This demonstrates the infrastructure is ready
    console.log('  Pushout infrastructure ready (cokernel of [f|-g]: A⊕C→B)')
    
    // Demonstrate Kan extension computation
    const basePoset: FinitePoset = {
      objects: ['x', 'y'],
      leq: (a, b) => a === b || (a === 'x' && b === 'y')
    }
    
    const simpleDiagram: PosetDiagram<number> = {
      I: basePoset,
      X: { x: C1, y: C1 },
      arr: (a, b) => {
        if (!basePoset.leq(a, b)) return undefined
        if (a === b) return { S: FieldReal, X: C1, Y: C1, f: { 0: [[1]] } }
        // x → y via scalar 2
        return { S: FieldReal, X: C1, Y: C1, f: { 0: [[2]] } }
      }
    }
    
    const LanResult = LanPoset(FieldReal)((j: ObjId) => j, basePoset, basePoset)(simpleDiagram)
    
    console.log('Left Kan extension computed:')
    console.log('  Objects:', Object.keys(LanResult.X))
    console.log('  Lan(x) dimension:', LanResult.X['x']?.dim[0])
    console.log('  Lan(y) dimension:', LanResult.X['y']?.dim[0])
    
    const universalArrow = LanResult.arr('x', 'y')
    if (universalArrow) {
      console.log('  Universal arrow x→y matrix:', universalArrow.f[0])
    }
    
    console.log('✓ Pushout and Kan extension infrastructure complete!')
  }

  export function vectViewExample() {
    console.log('\n--- Vect View of Diagrams ---')
    
    // Create a simple diagram
    const poset: FinitePoset = {
      objects: ['x', 'y'],
      leq: (a, b) => a === b || (a === 'x' && b === 'y')
    }
    
    const C2: Complex<number> = { S: FieldReal, degrees: [0], dim: {0:2}, d: {} }
    const C1: Complex<number> = { S: FieldReal, degrees: [0], dim: {0:1}, d: {} }
    
    const diagram: PosetDiagram<number> = {
      I: poset,
      X: { x: C2, y: C1 },
      arr: (a, b) => {
        if (!poset.leq(a, b)) return undefined
        if (a === b) return { S: FieldReal, X: diagram.X[a]!, Y: diagram.X[b]!, f: { 0: eye(FieldReal)(diagram.X[a]!.dim[0] ?? 0) } }
        // x → y via projection [1, 0] (take first coordinate)
        return { S: FieldReal, X: C2, Y: C1, f: { 0: [[1, 0]] } }
      }
    }
    
    console.log('Original diagram:')
    console.log('  x: dim 2, y: dim 1')
    console.log('  x→y: projection [1, 0]')
    
    // Extract Vect view at degree 0
    const vectView = toVectAtDegree(FieldReal)(diagram, 0)
    
    console.log('\nVect view at degree 0:')
    console.log('  Objects:', Object.keys(vectView.V))
    console.log('  x dimension:', vectView.V['x']?.dim)
    console.log('  y dimension:', vectView.V['y']?.dim)
    
    const arrow_xy = vectView.arr('x', 'y')
    if (arrow_xy) {
      console.log('  x→y matrix:', arrow_xy.M)
    }
    
    // Pretty-print the Vect diagram
    const prettyView = Pretty.vectDiagramAtDegree(FieldReal)('Example', vectView)
    console.log('\nPretty-printed view:')
    console.log(prettyView)
    
    console.log('✓ Vect view extraction working!')
  }

  export function prettyPrintingExample() {
    console.log('\n--- Pretty-Printing Demo ---')
    
    // Create a simple matrix
    const A = [[1, 2, 3], [4, 5, 6]]
    console.log('Matrix A:')
    console.log(Pretty.matrix(FieldReal)(A))
    
    // Create a chain map
    const X: Complex<number> = { S: FieldReal, degrees: [0, 1], dim: {0: 2, 1: 1}, d: {} }
    const Y: Complex<number> = { S: FieldReal, degrees: [0, 1], dim: {0: 1, 1: 2}, d: {} }
    const f: ChainMap<number> = {
      S: FieldReal,
      X, Y,
      f: { 0: [[1, 0]], 1: [[1], [2]] }
    }
    
    console.log('\nChain map f:')
    console.log(Pretty.chainMap(FieldReal)('f', f))
    
    console.log('✓ Pretty-printing working!')
  }

  export function smithNormalFormExample() {
    console.log('\n--- Smith Normal Form Demo ---')
    
    // Example integer matrix
    const A = [
      [2, 4, 4],
      [-6, 6, 12],
      [10, 4, 16]
    ]
    
    console.log('Original matrix A:')
    console.log(Pretty.matrix(FieldReal)(A))
    
    const snf = smithNormalForm(A)
    const { U, V, D } = snf
    
    console.log('\nSmith Normal Form: U * A * V = D')
    console.log('U (left transform):')
    console.log(Pretty.matrix(FieldReal)(U))
    console.log('\nD (diagonal form):')
    console.log(Pretty.matrix(FieldReal)(D))
    console.log('\nV (right transform):')
    console.log(Pretty.matrix(FieldReal)(V))
    
    // Verify: U * A * V = D
    const UAV = matMul(FieldReal)(U as number[][], matMul(FieldReal)(A as number[][], V as number[][]))
    console.log('\nVerification U*A*V:')
    console.log(Pretty.matrix(FieldReal)(UAV))
    
    console.log('✓ Smith Normal Form working!')
  }

  export function algebraBridgesExample() {
    console.log('\n--- Algebra Bridges Demo ---')
    
    // Example: 2x2 matrix representation of a simple algebra element
    const matrixRep: Representation<string, number> = {
      F: FieldReal,
      dimV: 2,
      mat: (a: string) => {
        switch (a) {
          case 'e': return [[1, 0], [0, 1]]  // identity
          case 'x': return [[0, 1], [1, 0]]  // swap coordinates
          case 'y': return [[1, 1], [0, 1]]  // upper triangular
          default: return [[0, 0], [0, 0]]   // zero
        }
      }
    }
    
    console.log('Matrix representation:')
    console.log('  e (identity):', matrixRep.mat('e'))
    console.log('  x (swap):', matrixRep.mat('x'))
    console.log('  y (upper triangular):', matrixRep.mat('y'))
    
    // Convert to linear map
    const linMapX = applyRepAsLin<string, number>(FieldReal)(matrixRep, 'x')
    console.log('\nLinear map for x:')
    console.log('  Domain dimension:', linMapX.dom.dim)
    console.log('  Codomain dimension:', linMapX.cod.dim)
    console.log('  Matrix:', linMapX.M)
    
    // Convert to chain map at degree 0
    const chainMapX = actionToChain<string, number>(FieldReal)(0, matrixRep, 'x')
    console.log('\nChain map for x at degree 0:')
    console.log('  X dimension[0]:', chainMapX.X.dim[0])
    console.log('  Y dimension[0]:', chainMapX.Y.dim[0])
    console.log('  f[0]:', chainMapX.f[0])
    
    // Example coaction: V → V ⊗ C where V is 2D and C is 1D
    const coactionExample: Coaction<number> = {
      F: FieldReal,
      dimV: 2,
      dimC: 1, 
      delta: [[1], [0], [0], [1]] // 2*1 × 2 matrix: (v1,v2) ↦ (v1⊗1, v2⊗1)
    }
    
    console.log('\nCoaction δ: V → V⊗C:')
    console.log('  V dimension:', coactionExample.dimV)
    console.log('  C dimension:', coactionExample.dimC)
    console.log('  Delta matrix:', coactionExample.delta)
    
    const coactionLinMap = coactionAsLin(FieldReal)(coactionExample)
    console.log('  As linear map: 2 → 2*1 =', coactionLinMap.cod.dim)
    
    console.log('✓ Algebra bridges working!')
  }

  export function namespaceDemoExample() {
    console.log('\n--- Namespace Demo ---')
    
    console.log('Available namespaces:')
    console.log('  Vect:', Object.keys(Vect))
    console.log('  Pretty:', Object.keys(Pretty))
    console.log('  IntegerLA:', Object.keys(IntegerLA))
    console.log('  Algebra:', Object.keys(Algebra))
    
    // Use namespaced functions
    const V3 = Vect.VS(FieldReal)(3)
    console.log('\nUsing Vect.VS to create 3D space:', V3.dim)
    
    const testMatrix = [[1, 2], [3, 4]]
    console.log('\nUsing Pretty.matrix:')
    console.log(Pretty.matrix(FieldReal)(testMatrix))
    
    const snf2 = IntSNF.smithNormalForm([[2, 4], [6, 8]])
    console.log('\nUsing IntSNF.smithNormalForm diagonal:', snf2.S)
    
    console.log('✓ All namespaces working!')
  }

  export function diagramClosureExample() {
    console.log('\n--- Diagram Closure and Validation ---')
    
    // Create a poset with covers
    const poset = makeFinitePoset(['a', 'b', 'c', 'd'], [['a','b'], ['a','c'], ['b','d'], ['c','d']])
    console.log('Created poset:', prettyPoset(poset))
    
    // Create complexes (simple 1D at degree 0)
    const C1: Complex<number> = { S: FieldReal, degrees: [0], dim: {0:1}, d: {} }
    const complexes = { a: C1, b: C1, c: C1, d: C1 }
    
    // Create diagram with only COVER arrows (not all composites)
    const coverArrows: [ObjId, ObjId, ChainMap<number>][] = [
      ['a', 'b', { S: FieldReal, X: C1, Y: C1, f: { 0: [[2]] } }], // a→b: scale by 2
      ['a', 'c', { S: FieldReal, X: C1, Y: C1, f: { 0: [[3]] } }], // a→c: scale by 3
      ['b', 'd', { S: FieldReal, X: C1, Y: C1, f: { 0: [[5]] } }], // b→d: scale by 5
      ['c', 'd', { S: FieldReal, X: C1, Y: C1, f: { 0: [[7]] } }]  // c→d: scale by 7
    ]
    
    const baseDiagram = makePosetDiagramCompat(poset, complexes, coverArrows)
    
    console.log('\nBase diagram has only cover arrows:')
    console.log('  a→b exists:', !!baseDiagram.arr('a', 'b'))
    console.log('  a→d exists:', !!baseDiagram.arr('a', 'd')) // should be false
    
    // Auto-synthesize composites
    const closedDiagram = DiagramClosure.saturate(FieldReal)(baseDiagram)
    
    console.log('\nAfter closure saturation:')
    console.log('  a→d exists:', !!closedDiagram.arr('a', 'd')) // should be true now
    
    const arr_ad = closedDiagram.arr('a', 'd')
    if (arr_ad) {
      console.log('  a→d matrix:', arr_ad.f[0]) // should be [[10]] (2*5 via b) or [[21]] (3*7 via c)
    }
    
    // Validate functoriality
    const validation = DiagramLaws.validateFunctoriality(FieldReal)(closedDiagram)
    console.log('\nFunctoriality validation:')
    console.log('  Valid:', validation.ok)
    if (!validation.ok) {
      console.log('  Issues:', validation.issues)
    }
    
    console.log('✓ Diagram closure and validation working!')
  }

  export function indexedFamiliesExample() {
    console.log('\n--- Indexed Families ---')
    
    // Create an indexed family of complexes
    const family: IndexedFamilies.Family<string, Complex<number>> = (i: string) => {
      const dim = i === 'x' ? 2 : i === 'y' ? 1 : 3
      return { S: FieldReal, degrees: [0], dim: {0: dim}, d: {} }
    }
    
    const indices = ['x', 'y', 'z']
    console.log('Family indices:', indices)
    console.log('Family dimensions:')
    for (const i of indices) {
      console.log(`  ${i}: dim ${family(i).dim[0]}`)
    }
    
    // Convert to discrete diagram
    const DD = IndexedFamilies.familyToDiscDiagram(family, indices)
    console.log('\nConverted to DiscDiagram:')
    console.log('  Objects:', Object.keys(DD))
    console.log('  x dimension:', DD['x']?.dim[0])
    
    // Convert back to family
    const backToFamily = IndexedFamilies.discDiagramToFamily(DD)
    console.log('\nConverted back to family:')
    console.log('  y dimension:', backToFamily('y').dim[0])
    
    // Use family operations
    const finiteIdx = IndexedFamilies.finiteIndex(indices)
    const collected = IndexedFamilies.collectFamily(finiteIdx, family)
    console.log('\nCollected family:')
    collected.forEach(([i, complex]) => {
      console.log(`  ${i}: ${complex.dim[0]}D`)
    })
    
    // Reduce over family (sum dimensions)
    const totalDim = IndexedFamilies.reduceFamily(
      finiteIdx, 
      family, 
      0, 
      (acc, complex) => acc + (complex.dim[0] ?? 0)
    )
    console.log('Total dimension:', totalDim)
    
    console.log('✓ Indexed families working!')
  }

  export function discreteCategoryExample() {
    console.log('\n--- Discrete Category ---')
    
    // Create discrete category
    const objects = ['A', 'B', 'C']
    const disc = DiscreteCategory.create(objects)
    
    console.log('Discrete category objects:', disc.objects)
    
    // Test identity morphisms
    const idA = disc.id('A')
    const idB = disc.id('B')
    console.log('Identity on A:', idA)
    console.log('Is identity?', disc.isId(idA))
    
    // Test composition (should work for same object)
    const compAA = disc.compose(idA, idA)
    console.log('id_A ∘ id_A:', compAA)
    
    // Create a family and view as functor
    const family: IndexedFamilies.Family<string, Complex<number>> = (i: string) => ({
      S: FieldReal,
      degrees: [0],
      dim: { 0: i.length }, // dimension = length of object name
      d: {}
    })
    
    const functor = DiscreteCategory.familyAsFunctor(disc, family)
    console.log('\nFamily as functor:')
    console.log('  F(A) dimension:', functor.onObj('A').dim[0])
    console.log('  F(B) dimension:', functor.onObj('B').dim[0])
    console.log('  F(C) dimension:', functor.onObj('C').dim[0])
    
    const morphismImage = functor.onMor(idA)
    console.log('  F(id_A) is chain map:', !!morphismImage)
    
    console.log('✓ Discrete category working!')
  }

  export function advancedNamespaceExample() {
    console.log('\n--- Advanced Namespace Demo ---')
    
    console.log('New namespaces available:')
    console.log('  VectView: diagram views as pure linear algebra')
    console.log('  Pretty: debugging and teaching output')
    console.log('  IntSNF: Smith Normal Form for integers')
    console.log('  DiagramClosure: auto-synthesize composites')
    console.log('  DiagramLaws: validate functoriality')
    console.log('  IndexedFamilies: function ↔ discrete diagram bridge')
    console.log('  DiscreteCategory: explicit categorical structure')
    
    // Quick demo of namespace usage
    const testMatrix = [[1, 0], [0, 1]]
    console.log('\nQuick demos:')
    console.log('  Pretty.matrix:')
    console.log('  ' + Pretty.matrix(FieldReal)(testMatrix).replace('\n', '\n  '))
    
    const {S} = IntSNF.smithNormalForm([[2, 4], [6, 8]])
    console.log('  IntSNF diagonal:', IntSNF.diagonalInvariants(S))
    
    const idx = IndexedFamilies.finiteIndex(['x', 'y'])
    console.log('  IndexedFamilies.finiteIndex:', idx.carrier)
    
    console.log('✓ All advanced namespaces working!')
  }

  export function enhancedIndexedFamiliesExample() {
    console.log('\n--- Enhanced Indexed Families ---')
    
    // Test reindexing operations
    const originalFamily = (i: number) => i * i
    const u = (j: string) => j.length
    const reindexed = IndexedFamilies.reindex(u, originalFamily)
    
    console.log('Reindexing example:')
    console.log('  Original family f(2) =', originalFamily(2))
    console.log('  Reindexed via u("ab") =', reindexed("ab")) // u("ab") = 2, so f(2) = 4
    
    // Test enumerable operations
    const enumFam: IndexedFamilies.EnumFamily<string, number> = (i) => ({
      enumerate: () => Array.from({ length: i.length }, (_, k) => k)
    })
    
    const idx = IndexedFamilies.finiteIndex(['a', 'bb'])
    const sigmaResult = IndexedFamilies.sigmaEnum(idx, enumFam)
    const piResult = IndexedFamilies.piEnum(idx, enumFam)
    
    console.log('\nEnumerable operations:')
    console.log('  Sigma (disjoint union):', sigmaResult)
    console.log('  Pi (cartesian product):', piResult)
    
    // Test sugar functions
    const { I, Ifin, fam } = IndexedFamilies.familyFromArray([10, 20, 30])
    console.log('\nSugar functions:')
    console.log('  familyFromArray indices:', I)
    console.log('  fam(1) =', fam(1))
    
    console.log('✓ Enhanced indexed families working!')
  }

  export function categoryLimitsExample() {
    console.log('\n--- Category Limits ---')
    
    // Create family of vector objects
    const vectorFamily = (i: number) => ({ dim: i + 1 })
    const idx = IndexedFamilies.finiteIndex([0, 1, 2])
    
    // Test finite product using trait
    const { product, projections } = CategoryLimits.finiteProduct(
      idx, 
      vectorFamily, 
      EnhancedVect.VectHasFiniteProducts
    )
    
    console.log('Finite product:')
    console.log('  Product dimension:', product.dim)
    console.log('  Projection 0 from/to:', projections(0).from.dim, '→', projections(0).to.dim)
    
    // Test finite coproduct using trait
    const { coproduct, injections } = CategoryLimits.finiteCoproduct(
      idx,
      vectorFamily,
      EnhancedVect.VectHasFiniteCoproducts
    )
    
    console.log('\nFinite coproduct:')
    console.log('  Coproduct dimension:', coproduct.dim)
    console.log('  Injection 1 from/to:', injections(1).from.dim, '→', injections(1).to.dim)
    
    console.log('✓ Category limits working!')
  }

  export function arrowCategoryExample() {
    console.log('\n--- Arrow Category and Morphism Families ---')
    
    // Create vector objects
    const V1: EnhancedVect.VectObj = { dim: 1 }
    const V2: EnhancedVect.VectObj = { dim: 2 }
    
    // Create family of morphisms
    const morphFamily: IndexedFamilies.Family<string, { f: EnhancedVect.VectMor }> = (i) => ({
      f: {
        matrix: i === 'double' ? [[2]] : [[1, 0]],
        from: i === 'proj' ? V2 : V1,
        to: V1
      }
    })
    
    console.log('Morphism family:')
    console.log('  double: 1×1 matrix [[2]]')
    console.log('  proj: 1×2 matrix [[1,0]]')
    
    // Extract domain and codomain families
    const domains = ArrowFamilies.domFam(EnhancedVect.Vect, morphFamily)
    const codomains = ArrowFamilies.codFam(EnhancedVect.Vect, morphFamily)
    
    console.log('\nDomain/codomain families:')
    console.log('  dom(double):', domains('double').dim)
    console.log('  dom(proj):', domains('proj').dim)
    console.log('  cod(double):', codomains('double').dim)
    console.log('  cod(proj):', codomains('proj').dim)
    
    // Test arrow category
    const f: EnhancedVect.VectMor = { matrix: [[1, 2]], from: V2, to: V1 }
    const arrowObj: EnhancedVect.ArrowObj = { f }
    const idArrow = EnhancedVect.ArrowVect.id(arrowObj)
    
    console.log('\nArrow category:')
    console.log('  Identity arrow left/right are identities:', 
      EnhancedVect.Vect.isId!(idArrow.left), 
      EnhancedVect.Vect.isId!(idArrow.right)
    )
    
    console.log('✓ Arrow category working!')
  }

  export function virtualEquipmentCompanionDemo() {
    console.log('\n--- Virtual Equipment: Companion/Conjoint scaffolding ---')

    const { functor: identityTight, report } = promoteFunctor<TwoObject, TwoArrow, TwoObject, TwoArrow>(
      TwoObjectCategory,
      TwoObjectCategory,
      {
        F0: (object: TwoObject) => object,
        F1: (arrow: TwoArrow) => arrow,
      },
      {
        objects: TwoObjectCategory.objects,
        composablePairs: [
          { f: TwoObjectCategory.id('•'), g: TwoObjectCategory.id('•') },
          { f: nonIdentity, g: TwoObjectCategory.id('★') },
        ],
      },
    )

    console.log('Identity functor law report:')
    console.log('  preserves identities:', report.preservesIdentities)
    console.log('  preserves composition:', report.preservesComposition)

    const equipment = virtualizeFiniteCategory(TwoObjectCategory)

    const companion = pendingCompanion<TwoObject, TwoArrow, unknown, unknown>('id_{TwoObjectCategory}')(equipment as any, identityTight)
    console.log('\nCompanion availability:', companion.available)
    console.log('Companion details:', companion.details)

    const conjoint = pendingConjoint<TwoObject, TwoArrow, unknown, unknown>('id_{TwoObjectCategory}')(equipment as any, identityTight)
    console.log('\nConjoint availability:', conjoint.available)
    console.log('Conjoint details:', conjoint.details)

    const oracleSummary = summarizeEquipmentOracles()
    console.log('\nOracle summary (pending until builders land):')
    console.log(JSON.stringify(oracleSummary, null, 2))
  }

  export function completeAdjunctionExample() {
    console.log('\n--- Complete Adjunction Theory: Σ ⊣ u* ⊣ Π ---')
    
    // Setup indices and map
    const Jcar = [0, 1, 2, 3]
    const u = (j: number) => j % 2 // fibers: {0,2} at i=0, {1,3} at i=1
    const Jfin = { carrier: Jcar }
    
    console.log('Setup:')
    console.log('  J indices:', Jcar)
    console.log('  u maps j to j%2')
    console.log('  Fibers: i=0 gets {0,2}, i=1 gets {1,3}')
    
    // Test Π-side adjunction with both triangle identities
    console.log('\n--- Right Adjunction: u* ⊣ Π ---')
    
    // First triangle: ε ∘ (u^* η) = id
    const eta = IndexedFamilies.unitPiEnum<number, number, string>(u, Jfin)
    const eps = IndexedFamilies.counitPiEnum<number, number, string>(u, Jfin)
    
    console.log('First triangle identity: ε ∘ (u^* η) = id')
    const testElement = 'hello'
    const i = 0
    const j = 0 // j=0 maps to i=0
    
    const unitResult = eta(i)(testElement) // constant choice over fiber
    const counitResult = eps(j)(unitResult) // extract j-component
    console.log(`  η_${i}('${testElement}') creates choice:`, unitResult)
    console.log(`  ε_${j}(choice) extracts:`, counitResult)
    console.log(`  Round trip preserves element: ${counitResult === testElement}`)
    
    // Second triangle: (Π_u ε) ∘ η_{Π_u B} = id  
    const etaForPi = IndexedFamilies.etaForPiEnum<number, number, string>(u, Jfin)
    const PiOfEps = IndexedFamilies.PiOfEpsEnum<number, number, string>(u, Jfin)
    
    console.log('\nSecond triangle identity: (Π_u ε) ∘ η_{Π_u B} = id')
    const originalChoice: ReadonlyArray<readonly [number, string]> = [
      [0, 'zero'],
      [2, 'two']
    ]
    
    const etaResult = etaForPi(0)(originalChoice)
    const PiEpsResult = PiOfEps(0)(etaResult)
    console.log('  Original choice:', originalChoice)
    console.log('  After η then Π_u ε:', PiEpsResult)
    console.log(`  Round trip preserves choice: ${JSON.stringify(PiEpsResult) === JSON.stringify(originalChoice)}`)
    
    console.log('\n✓ Complete adjunction theory working!')
    console.log('  Both triangle identities verified')
    console.log('  u* ⊣ Π adjunction complete with explicit units/counits')
  }

  export function kanDiscreteVectExample() {
    console.log('\n--- Kan Extensions in Vect (Discrete Indices) ---')
    
    // Example: Kan in Vect over u:J→I (finite)
    const Icar = [0, 1] as const
    const Jcar = [0, 1, 2, 3] as const
    const Ifin = { carrier: Icar as readonly number[] }
    const Jfin = { carrier: Jcar as readonly number[] }
    const u = (j: number) => j % 2

    // family of Vect objects over J
    const F: IndexedFamilies.Family<number, EnhancedVect.VectObj> = (j) => ({ dim: j + 1 })

    console.log('Setup:')
    console.log('  J indices:', Jcar)
    console.log('  I indices:', Icar)
    console.log('  u maps j to j%2')
    console.log('  F(j) has dimension j+1')
    console.log('  Fibers: i=0 gets {0,2} with dims [1,3], i=1 gets {1,3} with dims [2,4]')

    // LEFT KAN (coproducts over fibers)
    const Lan = CategoryLimits.lanDiscretePre(Ifin, Jfin, u, F, EnhancedVect.VectHasFiniteCoproducts)
    
    console.log('\nLeft Kan (coproducts):')
    console.log('  Lan(0) dimension:', Lan.at(0).dim) // should be 1+3=4
    console.log('  Lan(1) dimension:', Lan.at(1).dim) // should be 2+4=6
    console.log('  Lan(0) injections count:', Lan.injections(0).length) // should be 2
    console.log('  Lan(1) injections count:', Lan.injections(1).length) // should be 2

    // RIGHT KAN (products over fibers)
    const Ran = CategoryLimits.ranDiscretePre(Ifin, Jfin, u, F, EnhancedVect.VectHasFiniteProducts)
    
    console.log('\nRight Kan (products):')
    console.log('  Ran(0) dimension:', Ran.at(0).dim) // also 4 in Vect (direct sum)
    console.log('  Ran(1) dimension:', Ran.at(1).dim) // also 6 in Vect (direct sum)
    console.log('  Ran(0) projections count:', Ran.projections(0).length) // should be 2
    console.log('  Ran(1) projections count:', Ran.projections(1).length) // should be 2

    console.log('\nNote: In Vect, both products and coproducts are direct sums')
    console.log('  So Lan and Ran have same dimensions but different universal properties')

    console.log('✓ Kan extensions in Vect working!')
  }

  export function universalPropertyExample() {
    console.log('\n--- Complete Universal Property Story ---')
    
    // Setup vector spaces
    const X: EnhancedVect.VectObj = { dim: 2 }
    const V1: EnhancedVect.VectObj = { dim: 1 }
    const V2: EnhancedVect.VectObj = { dim: 1 }
    const Y: EnhancedVect.VectObj = { dim: 2 }
    
    const I = [0, 1]
    const Ifin = { carrier: I }
    const F = (i: number) => (i === 0 ? V1 : V2)
    
    console.log('Setup:')
    console.log('  X: 2D, V1: 1D, V2: 1D, Y: 2D')
    console.log('  Family F maps 0→V1, 1→V2')
    
    // PRODUCT UNIVERSAL PROPERTY
    console.log('\n--- Product Universal Property ---')
    
    const { product: P, projections } = CategoryLimits.finiteProduct(Ifin, F, EnhancedVect.VectHasFiniteProducts)
    console.log('  Product P dimension:', P.dim) // should be 2 (1+1)
    
    // Create cone (maps from X to factors)
    const f0: EnhancedVect.VectMor = { matrix: [[1], [2]], from: X, to: V1 }
    const f1: EnhancedVect.VectMor = { matrix: [[3], [4]], from: X, to: V2 }
    const cone: CategoryLimits.Cone<number, EnhancedVect.VectObj, EnhancedVect.VectMor> = {
      tip: X,
      legs: (i: number) => (i === 0 ? f0 : f1)
    }
    
    // EXISTENCE: build canonical mediator
    const canonical = EnhancedVect.tupleVectFromCone(Ifin, cone, P)
    console.log('  Canonical mediator matrix:', canonical.matrix)
    
    // VERIFICATION: check triangles commute
    const trianglesOk = CategoryLimits.productMediates(
      EnhancedVect.Vect,
      EnhancedVect.Vect.equalMor!,
      projections,
      canonical,
      cone,
      I
    )
    console.log('  Triangles commute:', trianglesOk)
    
    // UNIQUENESS: every other satisfying mediator equals canonical
    const duplicate = EnhancedVect.tupleVectFromCone(Ifin, cone, P)
    const unique = EnhancedVect.productUniquenessGivenTrianglesVect(Ifin, projections, P, cone, canonical, duplicate)
    console.log('  Uniqueness verified:', unique)
    
    // COPRODUCT UNIVERSAL PROPERTY
    console.log('\n--- Coproduct Universal Property ---')
    
    const { coproduct: C, injections } = CategoryLimits.finiteCoproduct(Ifin, F, EnhancedVect.VectHasFiniteCoproducts)
    console.log('  Coproduct C dimension:', C.dim) // should be 2 (1+1)
    
    // Create cocone (maps from factors to Y)
    const g0: EnhancedVect.VectMor = { matrix: [[1, 0]], from: V1, to: Y }
    const g1: EnhancedVect.VectMor = { matrix: [[0, 1]], from: V2, to: Y }
    const cocone: CategoryLimits.Cocone<number, EnhancedVect.VectObj, EnhancedVect.VectMor> = {
      coTip: Y,
      legs: (i: number) => (i === 0 ? g0 : g1)
    }
    
    // EXISTENCE: build canonical mediator
    const canonicalCo = EnhancedVect.cotupleVectFromCocone(Ifin, cocone, C)
    console.log('  Canonical comediator matrix:', canonicalCo.matrix)
    
    // VERIFICATION: check triangles commute
    const cotrianglesOk = CategoryLimits.coproductMediates(
      EnhancedVect.Vect,
      EnhancedVect.Vect.equalMor!,
      injections,
      canonicalCo,
      cocone,
      I
    )
    console.log('  Cotriangles commute:', cotrianglesOk)
    
    // UNIQUENESS: every other satisfying mediator equals canonical
    const duplicateCo = EnhancedVect.cotupleVectFromCocone(Ifin, cocone, C)
    const uniqueCo = EnhancedVect.coproductUniquenessGivenTrianglesVect(Ifin, injections, C, cocone, canonicalCo, duplicateCo)
    console.log('  Uniqueness verified:', uniqueCo)
    
    console.log('\n✓ Complete universal property story working!')
    console.log('  Both existence and uniqueness verified for products and coproducts')
    console.log('  Canonical mediators constructed and triangle properties satisfied')
  }

  export function tinyExamplesDemo() {
    console.log('\n--- Tiny Examples from README ---')
    
    // From arrays or records to families
    console.log('1. Creating families:')
    const { I, Ifin, fam, Idisc } = IndexedFamilies.familyFromArray(['a','b','c'])
    console.log('  familyFromArray indices:', I) // [0,1,2]
    console.log('  fam(1) =', fam(1)) // 'b'
    
    const rec = { x: 2, y: 5 } as const
    const { keys, fam: famK } = IndexedFamilies.familyFromRecord(rec)
    console.log('  familyFromRecord keys:', keys)
    console.log('  famK("x") =', famK('x')) // 2
    
    // Reindex (substitution)
    console.log('\n2. Reindexing:')
    const u = (j: number) => j % 2
    const famJ = IndexedFamilies.reindex(u, fam)
    console.log('  Original fam(2) =', fam(2)) // 'c'
    console.log('  Reindexed famJ(4) =', famJ(4)) // u(4)=0, so fam(0)='a'
    
    // Σ / Π in Set-style (enumerable)
    console.log('\n3. Enumerable operations:')
    const enumFam: IndexedFamilies.EnumFamily<number, number> = (i) => ({ 
      enumerate: () => [i, i+1] 
    })
    const sum = IndexedFamilies.sigmaEnum(Ifin, enumFam)
    const prod = IndexedFamilies.piEnum(Ifin, enumFam)
    console.log('  Sigma (disjoint union):', sum.slice(0, 4)) // first few
    console.log('  Pi (cartesian product) count:', prod.length)
    
    // Kan along indices (example with existing discrete operations)
    console.log('\n4. Kan extensions:')
    const simpleF: IndexedFamilies.Family<string, Complex<number>> = (i: string) => ({ S: FieldReal, degrees: [0], dim: {0: Number(i)+1}, d: {} })
    const DD = IndexedFamilies.familyToDiscDiagram(simpleF, ['0', '1', '2'])
    const LanDD = LanDisc(FieldReal)((i: string) => String(Number(i) % 2))(DD)
    console.log('  Lan via discrete diagram:')
    console.log('    Lan(0) dimension:', LanDD[0]?.dim[0]) // sum of dims where u(j)=0
    console.log('    Lan(1) dimension:', LanDD[1]?.dim[0]) // sum of dims where u(j)=1
    
    // Vect: finite products/coproducts
    console.log('\n5. Vect (co)products:')
    const F: IndexedFamilies.Family<number, EnhancedVect.VectObj> = (i) => ({ dim: i+1 })
    const { product, projections } = CategoryLimits.finiteProduct(Ifin, F, EnhancedVect.VectHasFiniteProducts)
    const { coproduct, injections } = CategoryLimits.finiteCoproduct(Ifin, F, EnhancedVect.VectHasFiniteCoproducts)
    console.log('  Product dimension:', product.dim) // 1+2+3=6
    console.log('  Coproduct dimension:', coproduct.dim) // also 6 in Vect
    console.log('  Projection 0 shape:', projections(0).from.dim, '→', projections(0).to.dim)
    
    console.log('\n✓ All tiny examples working!')
  }
}

// ====================================================================
// 9. RELATIVE MONAD LAYER - Identity-root scaffolding
// ====================================================================

namespace RelativeMonadExamples {
  const identityMonad: CatMonad<typeof TwoObjectCategory> = {
    category: TwoObjectCategory,
    endofunctor: idFun(TwoObjectCategory),
    unit: {
      source: idFun(TwoObjectCategory),
      target: idFun(TwoObjectCategory),
      component: (object: TwoObject) => TwoObjectCategory.id(object),
    },
    mult: {
      source: composeFun(idFun(TwoObjectCategory), idFun(TwoObjectCategory)),
      target: idFun(TwoObjectCategory),
      component: (object: TwoObject) => TwoObjectCategory.id(object),
    },
  }

  export const identityRelativeMonadDemo = () => {
    const relative = fromMonad(identityMonad, { rootObject: '•' })
    const monadReports = enumerateRelativeMonadOracles(relative)
    const kleisli = describeTrivialRelativeKleisli(relative)
    const eilenbergMoore = describeTrivialRelativeEilenbergMoore(relative)
    const algebraReports = enumerateRelativeAlgebraOracles(kleisli, eilenbergMoore)

    console.log('\nRelative monad diagnostics (identity root)')
    for (const report of monadReports) {
      console.log(`  ${report.registryPath}: holds=${report.holds}, pending=${report.pending}`)
    }

    console.log('Relative algebra/opalgebra diagnostics')
    for (const report of algebraReports) {
      console.log(`  ${report.registryPath}: pending=${report.pending}`)
    }
  }
}

// ====================================================================
// RUNNER - Uncomment examples to test them
// ====================================================================

async function runExamples() {
  console.log('fp-3 Examples')
  console.log('================')
  
  // Uncomment the examples you want to run:
  
  // BasicConcepts
  // ResultExamples  
  // ValidationExamples
  // DoNotationExamples
  // StateExamples
  // ReaderExamples
  // AsyncExamples
  // SRTExamples
  // SRTBatchExamples
  // RTOExamples
  // RWSTExamples
  // PartitionExamples
  // SequenceExamples
  // JsonStreamingExamples
  // FusedPipelineExamples
  // SafeASTEvolutionExamples
  ComoduleExamples.runAll()
  ComoduleExamples.tensorBalancedMapsExample()
  ComoduleExamples.bicomoduleExample()
  ComoduleExamples.objectMathExample()
  ComoduleExamples.entwiningExample()
  ComoduleExamples.entwinedModuleExample()
  ComoduleExamples.entwinedModuleMorphismsExample()
  ComoduleExamples.entwinedModuleConstructionsExample()
  ComoduleExamples.categoryExample()
  ComoduleExamples.practicalUtilitiesExample()
  ComoduleExamples.triangulatedCategoryExample()
  ComoduleExamples.rationalFieldExample()
  ComoduleExamples.advancedHomologyExample()
  ComoduleExamples.discoverabilityExample()
  ComoduleExamples.diagramToolkitExample()
  ComoduleExamples.posetDiagramExample()
  ComoduleExamples.namespacedExportsExample()
  ComoduleExamples.advancedDiagramExample()
  ComoduleExamples.vectorSpaceBridgeExample()
  ComoduleExamples.pushoutKanExample()
  ComoduleExamples.vectViewExample()
  ComoduleExamples.prettyPrintingExample()
  ComoduleExamples.smithNormalFormExample()
  ComoduleExamples.algebraBridgesExample()
  ComoduleExamples.namespaceDemoExample()
  ComoduleExamples.diagramClosureExample()
  ComoduleExamples.indexedFamiliesExample()
  ComoduleExamples.discreteCategoryExample()
  ComoduleExamples.advancedNamespaceExample()
  ComoduleExamples.enhancedIndexedFamiliesExample()
  ComoduleExamples.categoryLimitsExample()
  ComoduleExamples.arrowCategoryExample()
  ComoduleExamples.virtualEquipmentCompanionDemo()
  ComoduleExamples.completeAdjunctionExample()
  ComoduleExamples.kanDiscreteVectExample()
  ComoduleExamples.universalPropertyExample()
  ComoduleExamples.tinyExamplesDemo()

  RelativeMonadExamples.identityRelativeMonadDemo()

  console.log('Examples ready to run! Uncomment the ones you want to test.')
}

// Export for potential use in other files
export type {
  BasicConcepts,
  ResultExamples,
  ValidationExamples,
  DoNotationExamples,
  StateExamples,
  ReaderExamples,
  AsyncExamples,
  SRTExamples,
  SRTBatchExamples,
  RTOExamples,
  RWSTExamples,
  PartitionExamples,
  SequenceExamples,
  JsonStreamingExamples,
  FusedPipelineExamples,
  SafeASTEvolutionExamples,
  ComoduleExamples,
  RelativeMonadExamples
}

// Run if this file is executed directly
if (require.main === module) {
  runExamples()
}<|MERGE_RESOLUTION|>--- conflicted
+++ resolved
@@ -12,16 +12,6 @@
  */
 
 import type {
-  // Core types
-<<<<<<< HEAD
-  Option,
-  Result,
-  Validation,
-  StateReaderTask,
-  RWST,
-  ReaderTaskOption,
-  CatMonad,
-=======
   Option, Result, Validation, StateReaderTask, RWST, ReaderTaskOption,
   // Domain types
   WeightedAutomaton, HMM, Edge,
@@ -34,8 +24,7 @@
   VectDiagram,
   SNF,
   Representation, Coaction,
-  Mat,
->>>>>>> aa8bf77e
+  Mat
 } from './allTS'
 
 import {
