import type { ContinuityWitnessEntry } from "../../src/top/ContinuousMap";
import type {
  LegCheckResult,
  MediatorCheckResult,
  UniversalPropertyReport,
} from "../../src/top/limits";
import type { RunnableExample } from "./types";

declare function require(id: string): any;

type LimitsModule = typeof import("../../src/top/limits");
type ContinuousMapModule = typeof import("../../src/top/ContinuousMap");
type SpacesModule = typeof import("../../src/top/Spaces");

type LegDescriptor = { readonly tag: string };

type TaggedFailure = {
  readonly tag: string;
  readonly failure: ContinuityWitnessEntry<number, number>;
};

type ContinuityError = Error & { readonly witness?: { readonly failures: ReadonlyArray<ContinuityWitnessEntry<number, number>> } };

const { coneLeg, coconeLeg, makeMediator, makeUniversalPropertyReport } = require("../../src/top/limits") as LimitsModule;
const { makeContinuousMap, productStructure, pairing } = require("../../src/top/ContinuousMap") as ContinuousMapModule;
const { discreteSpace, sierpinskiStructure } = require("../../src/top/Spaces") as SpacesModule;

const eqNum = (a: number, b: number) => a === b;

function attemptNonContinuous(): TaggedFailure | undefined {
  const source = sierpinskiStructure();
  const target = discreteSpace([0, 1], eqNum);
  try {
    makeContinuousMap<number, number>({
      source,
      target,
      map: (x) => x,
    });
    return undefined;
  } catch (error) {
    const witness = (error as ContinuityError).witness;
    if (!witness || witness.failures.length === 0) {
      return undefined;
    }
    return {
      tag: "π₂",
      failure: witness.failures[0]!,
    };
  }
}

function buildProductReport(): UniversalPropertyReport<string, string, LegDescriptor, { readonly witnessNote: string }> {
  const X = discreteSpace([0, 1], eqNum);
  const Y = discreteSpace([10, 20], eqNum);
  const structure = productStructure(eqNum, eqNum, X, Y);

  const f = makeContinuousMap<number, number>({
    source: X,
    target: X,
    map: (x) => (x === 0 ? 0 : 1),
  });
  const g = makeContinuousMap<number, number>({
    source: X,
    target: Y,
    map: (x) => (x === 0 ? 10 : 20),
  });
  const pair = pairing(f, g, { topology: structure.topology, eq: structure.eq });

  const legs: ReadonlyArray<LegCheckResult<string, LegDescriptor>> = [
<<<<<<< HEAD
    { leg: coneLeg("π₁", "Top/cont/proj1"), holds: true, metadata: { tag: "Top/cont/proj1" } },
    { leg: coneLeg("π₂", "Top/cont/proj2"), holds: true, metadata: { tag: "Top/cont/proj2" } },
=======
    { leg: coneLeg<string, LegDescriptor>("π₁", "Top/cont/proj1"), holds: true, metadata: { tag: "Top/cont/proj1" } },
    { leg: coneLeg<string, LegDescriptor>("π₂", "Top/cont/proj2"), holds: true, metadata: { tag: "Top/cont/proj2" } },
>>>>>>> cd64f0d2
  ];
  const mediators: ReadonlyArray<MediatorCheckResult<string, { readonly witnessNote: string }>> = [
    {
      mediator: makeMediator("⟨f,g⟩", "Top/cont/pair"),
      holds: true,
      metadata: { witnessNote: pair.witness.witness?.note ?? "" },
    },
  ];
  return makeUniversalPropertyReport<string, string, LegDescriptor, { readonly witnessNote: string }>({
    legs,
    mediators,
  });
}

function buildFailureReport(
  taggedFailure: TaggedFailure | undefined,
<<<<<<< HEAD
): UniversalPropertyReport<string, string, LegDescriptor | TaggedFailure, TaggedFailure | undefined> {
  const legs: ReadonlyArray<LegCheckResult<string, LegDescriptor | TaggedFailure>> = [
    taggedFailure
      ? {
          leg: coconeLeg("π₂", taggedFailure.tag),
          holds: false,
          failure: `Non-open preimage ${taggedFailure.failure.preimage.join(",")}`,
          metadata: taggedFailure,
        }
      : { leg: coconeLeg("π₂", "missing"), holds: false, failure: "Continuity witness unavailable." },
  ];
  const mediators: ReadonlyArray<MediatorCheckResult<string, TaggedFailure | undefined>> = [
    {
      mediator: makeMediator("κ", "Top/cont/copair"),
      holds: false,
      failure: "Mediator fails compatibility with π₂.",
      metadata: taggedFailure,
    },
  ];
  return makeUniversalPropertyReport<string, string, LegDescriptor | TaggedFailure, TaggedFailure | undefined>({
    legs,
    mediators,
  });
=======
): UniversalPropertyReport<string, string, TaggedFailure, TaggedFailure> {
  const legs: ReadonlyArray<LegCheckResult<string, TaggedFailure>> = taggedFailure
    ? [
        {
          leg: coconeLeg<string, TaggedFailure>("π₂", taggedFailure.tag),
          holds: false,
          failure: `Non-open preimage ${taggedFailure.failure.preimage.join(",")}`,
          metadata: taggedFailure,
        },
      ]
    : [
        {
          leg: coconeLeg<string, TaggedFailure>("π₂", "missing"),
          holds: false,
          failure: "Continuity witness unavailable.",
        },
      ];
  const mediators: ReadonlyArray<MediatorCheckResult<string, TaggedFailure>> = taggedFailure
    ? [
        {
          mediator: makeMediator<string, TaggedFailure>("κ", "Top/cont/copair"),
          holds: false,
          failure: "Mediator fails compatibility with π₂.",
          metadata: taggedFailure,
        },
      ]
    : [
        {
          mediator: makeMediator<string, TaggedFailure>("κ", "Top/cont/copair"),
          holds: false,
          failure: "Mediator fails compatibility with π₂.",
        },
      ];
  return makeUniversalPropertyReport<string, string, TaggedFailure, TaggedFailure>({ legs, mediators });
>>>>>>> cd64f0d2
}

function describeLeg(entry: {
  readonly leg: { readonly name: string };
  readonly holds: boolean;
  readonly failure?: string;
  readonly metadata?: unknown;
}): string {
  const tag = entry.metadata && typeof entry.metadata === "object" && entry.metadata !== null && "tag" in entry.metadata
    ? (entry.metadata as { readonly tag: string }).tag
    : undefined;
  const status = entry.holds ? "holds" : `fails (${entry.failure ?? "no reason"})`;
  return tag ? `  ${entry.leg.name}: ${status} — tag ${tag}` : `  ${entry.leg.name}: ${status}`;
}

function describeMediator(entry: MediatorCheckResult<string, unknown>): string {
  const prefix = `  ${entry.mediator.name}: ${entry.holds ? "holds" : `fails (${entry.failure ?? "no reason"})`}`;
  if (entry.metadata && typeof entry.metadata === "object" && "witnessNote" in entry.metadata) {
    return `${prefix} — note: ${(entry.metadata as { readonly witnessNote: string }).witnessNote}`;
  }
  if (entry.metadata && typeof entry.metadata === "object" && entry.metadata !== null && "tag" in entry.metadata) {
    return `${prefix} — tag ${(entry.metadata as { readonly tag: string }).tag}`;
  }
  return prefix;
}

function describeReport(
  label: string,
  report: UniversalPropertyReport<string, string, LegDescriptor | TaggedFailure, { readonly witnessNote: string } | TaggedFailure>,
): readonly string[] {
  const legLines = report.legs.map(describeLeg);
  const mediatorLines = report.mediators.map((entry) => describeMediator(entry as MediatorCheckResult<string, unknown>));
  const failures = report.failures.length === 0 ? "none" : report.failures.join("; ");
  return [
    `== ${label} ==`,
    `  holds? ${report.holds}`,
    ...legLines,
    ...mediatorLines,
    `  aggregated failures: ${failures}`,
  ];
}

export const stage083TopUniversalPropertyReports: RunnableExample = {
  id: "083",
  title: "Unified limit and colimit reporters",
  outlineReference: 83,
  summary:
    "Assemble product legs and mediators into universal-property reports, then contrast them with a failure that reuses continuity witness metadata.",
  run: async () => {
    const taggedFailure = attemptNonContinuous();
    const success = buildProductReport();
    const failure = buildFailureReport(taggedFailure);
    const failureReport = failure as UniversalPropertyReport<
      string,
      string,
      LegDescriptor | TaggedFailure,
      { readonly witnessNote: string } | TaggedFailure
    >;
    return {
      logs: [
        ...describeReport("Product universal property", success),
        "",
        ...describeReport("Failure scenario", failureReport),
      ],
    };
  },
};<|MERGE_RESOLUTION|>--- conflicted
+++ resolved
@@ -67,13 +67,8 @@
   const pair = pairing(f, g, { topology: structure.topology, eq: structure.eq });
 
   const legs: ReadonlyArray<LegCheckResult<string, LegDescriptor>> = [
-<<<<<<< HEAD
-    { leg: coneLeg("π₁", "Top/cont/proj1"), holds: true, metadata: { tag: "Top/cont/proj1" } },
-    { leg: coneLeg("π₂", "Top/cont/proj2"), holds: true, metadata: { tag: "Top/cont/proj2" } },
-=======
     { leg: coneLeg<string, LegDescriptor>("π₁", "Top/cont/proj1"), holds: true, metadata: { tag: "Top/cont/proj1" } },
     { leg: coneLeg<string, LegDescriptor>("π₂", "Top/cont/proj2"), holds: true, metadata: { tag: "Top/cont/proj2" } },
->>>>>>> cd64f0d2
   ];
   const mediators: ReadonlyArray<MediatorCheckResult<string, { readonly witnessNote: string }>> = [
     {
@@ -90,31 +85,6 @@
 
 function buildFailureReport(
   taggedFailure: TaggedFailure | undefined,
-<<<<<<< HEAD
-): UniversalPropertyReport<string, string, LegDescriptor | TaggedFailure, TaggedFailure | undefined> {
-  const legs: ReadonlyArray<LegCheckResult<string, LegDescriptor | TaggedFailure>> = [
-    taggedFailure
-      ? {
-          leg: coconeLeg("π₂", taggedFailure.tag),
-          holds: false,
-          failure: `Non-open preimage ${taggedFailure.failure.preimage.join(",")}`,
-          metadata: taggedFailure,
-        }
-      : { leg: coconeLeg("π₂", "missing"), holds: false, failure: "Continuity witness unavailable." },
-  ];
-  const mediators: ReadonlyArray<MediatorCheckResult<string, TaggedFailure | undefined>> = [
-    {
-      mediator: makeMediator("κ", "Top/cont/copair"),
-      holds: false,
-      failure: "Mediator fails compatibility with π₂.",
-      metadata: taggedFailure,
-    },
-  ];
-  return makeUniversalPropertyReport<string, string, LegDescriptor | TaggedFailure, TaggedFailure | undefined>({
-    legs,
-    mediators,
-  });
-=======
 ): UniversalPropertyReport<string, string, TaggedFailure, TaggedFailure> {
   const legs: ReadonlyArray<LegCheckResult<string, TaggedFailure>> = taggedFailure
     ? [
@@ -149,7 +119,6 @@
         },
       ];
   return makeUniversalPropertyReport<string, string, TaggedFailure, TaggedFailure>({ legs, mediators });
->>>>>>> cd64f0d2
 }
 
 function describeLeg(entry: {
