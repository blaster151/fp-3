import {
  RingReal,
  eye,
  matMul,
  matNeg,
  zerosMat,
  idMat,
  hcat,
  vcat,
} from "./semiring-linear"
import type { Mat, Ring, Semiring, Vec } from "./semiring-linear"
import {
  VectView as VectViewNS,
  applyRepAsLin as applyRepAsLinFn,
  coactionAsLin as coactionAsLinFn,
  pushCoaction as pushCoactionFn,
  actionToChain as actionToChainFn,
  coactionToChain as coactionToChainFn,
} from "../../stdlib/vect-view"
import { IndexedFamilies } from "../../stdlib/indexed-families"
import type {
  Adjunction,
  CatCompose,
  CatFunctor,
  CatId,
  CatNatTrans,
  Category,
  CartesianClosedCategory,
  FiniteGroupoid,
  GFunctor,
  Groupoid,
  MorOf,
  ObjOf,
  SubobjectClassifierCategory,
} from "../../stdlib/category"
import { CategoryLimits } from "../../stdlib/category-limits"
import { ArrowFamilies } from "../../stdlib/arrow-families"
import { EnhancedVect } from "../../stdlib/enhanced-vect"
import { composeFun, idFun } from "../../stdlib/category"
import type {
  CatMonad,
  CFunctor,
  FiniteCategory as ToolkitFiniteCategory,
} from "./category-toolkit"
import type { FiniteCategory as BaseFiniteCategory } from "../../finite-cat"
import {
  FinGrp as FinGrpModel,
  createFinGrpProductMetadataStore,
  type FinGrpObj as FinGrpObjModel,
  type Hom as FinGrpHomModel,
} from "../../models/fingroup-cat"
import {
  createSliceProductToolkit,
  makeFiniteSliceProduct,
  makeSliceFiniteProductFromPullback,
  type SliceProductToolkit,
  type SliceArrow as SliceArrowModel,
  type SliceFiniteProductWitnessBase,
  type SliceObject as SliceObjectModel,
  type SliceArrow,
  type SliceObject,
} from "../../slice-cat"
import type {
  PullbackCalculator,
  PullbackConeFactorResult,
  PullbackData,
  FinSetCharacteristicPullbackWitness,
} from "../../pullback"
import {
  makeMonicCategory,
  type MonicCategory,
  type MonicMorphism,
  type MonicObject,
} from "../../monic-category"
import {
  type FinSetCategory as FinSetCategoryModel,
  type FinSetName as FinSetNameModel,
  type FuncArr as FuncArrModel,
} from "../../models/finset-cat"
import type { PushoutData } from "../../pushout"
import { smithNormalForm } from "../../comonad-k1"
import { finsetFactorThroughEqualizer } from "../../finset-equalizers"
import { finsetFactorThroughQuotient } from "../../finset-quotients"

// ---------------------------------------------------------------------
// Exact functor composition: (F : R→S) ∘ (G : S→T) : R→T
//  - Pure composition on objects and maps
//  - Witnesses are combined by delegation (no extra equality assumptions)
// ---------------------------------------------------------------------

export interface AdditiveFunctor<R, S> {
  onComplex: (X: Complex<R>) => Complex<S>
  onMap:     (f: ChainMap<R>) => ChainMap<S>
}

export interface ExactFunctor<R, S> extends AdditiveFunctor<R, S> {
  preservesShift: (X: Complex<R>) => boolean
  preservesCones: (f: ChainMap<R>) => boolean
  imageTriangle:  (T: Triangle<R>) => Triangle<S>
}

export const composeExact =
  <R, S, T>(F: ExactFunctor<R, S>, G: ExactFunctor<S, T>): ExactFunctor<R, T> => {
    const onComplex = (X: Complex<R>) => G.onComplex(F.onComplex(X))
    const onMap     = (f: ChainMap<R>) => G.onMap(F.onMap(f))

    const preservesShift = (X: Complex<R>): boolean =>
      F.preservesShift(X) && G.preservesShift(F.onComplex(X))

    const preservesCones = (f: ChainMap<R>): boolean =>
      F.preservesCones(f) && G.preservesCones(F.onMap(f))

    const imageTriangle = (T0: Triangle<R>): Triangle<T> =>
      G.imageTriangle(F.imageTriangle(T0))

    return { onComplex, onMap, preservesShift, preservesCones, imageTriangle }
  }

// =====================================================================
// Triangulated Categories: Chain Complexes and Distinguished Triangles
// =====================================================================

// ---------- Complex + checks ----------
export type Complex<R> = {
  readonly S: Ring<R>
  readonly degrees: ReadonlyArray<number>      // sorted ascending, e.g. [-1,0,1]
  readonly dim: Readonly<Record<number, number>> // dim at degree n (0 allowed)
  readonly d: Readonly<Record<number, Mat<R>>> // d_n : X_n -> X_{n-1}  shape (dim[n-1] x dim[n])
}

// Ensure shapes line up and d_{n-1} ∘ d_n = 0
export const complexIsValid =
  <R>(C: Complex<R>): boolean => {
    const S = C.S
    for (const n of C.degrees) {
      const dn = C.d[n]
      if (!dn) continue
      const rows = dn.length, cols = dn[0]?.length ?? 0
      if (rows !== (C.dim[n-1] ?? 0) || cols !== (C.dim[n] ?? 0)) return false
      const dn1 = C.d[n-1]
      if (dn1) {
        const comp = matMul(S)(dn1, dn)                  // X_{n-2} x X_n
        // zero check
        const eq = S.eq ?? ((a: R, b: R) => Object.is(a, b))
        for (const row of comp) for (const x of row) if (!eq(x, S.zero)) return false
      }
    }
    return true
  }

// Shift functor [1] (homological: X[1]n=Xn−1, dnX[1]=−dn−1X)
export const shift1 =
  <R>(C: Complex<R>): Complex<R> => {
    const S = C.S
    const degs = C.degrees.map(n => n+1)
    const dim: Record<number, number> = {}
    const d: Record<number, Mat<R>> = {}
    for (const n of C.degrees) {
      dim[n+1] = C.dim[n] ?? 0
      if (C.d[n]) d[n+1] = matNeg(S)(C.d[n]!) // sign flip
    }
    return { S, degrees: degs, dim, d }
  }

// ---------- Chain map ----------
export type ChainMap<R> = {
  readonly S: Ring<R>
  readonly X: Complex<R>
  readonly Y: Complex<R>
  readonly f: Readonly<Record<number, Mat<R>>>  // f_n : X_n -> Y_n
}

export const isChainMap =
  <R>(ϕ: ChainMap<R>): boolean => {
    const S = ϕ.S
    for (const n of ϕ.X.degrees) {
      const fn   = ϕ.f[n]
      const fnm1 = ϕ.f[n-1]
      const dXn  = ϕ.X.d[n]
      const dYn  = ϕ.Y.d[n]
      if (!fn || !dYn || !dXn || !fnm1) continue // tolerate zeros outside overlap
      const left  = matMul(S)(fnm1, dXn)
      const right = matMul(S)(dYn, fn)
      // compare
      const eq = S.eq ?? ((a: R, b: R) => Object.is(a, b))
      for (let i=0;i<left.length;i++)
        for (let j=0;j<(left[0]?.length ?? 0);j++)
          if (!eq(left[i]?.[j]!, right[i]?.[j]!)) return false
    }
    return true
  }

// ================= Chain-map utilities (compose, id, blocks) =================

export const composeChainMap =
  <R>(F: Field<R>) =>
  (g: ChainMap<R>, f: ChainMap<R>): ChainMap<R> => {
    // f: X→Y, g: Y→Z
    const X = f.X, Z = g.Y
    const mul = matMul(F)
    const out: Record<number, R[][]> = {}
    for (const n of X.degrees) {
      const gf = mul(g.f[n] ?? ([] as R[][]), f.f[n] ?? ([] as R[][]))
      out[n] = gf
    }
    return { S: f.S, X, Y: Z, f: out }
  }

export const idChainMapField =
  <R>(F: Field<R>) =>
  (X: Complex<R>): ChainMap<R> => {
    const f: Record<number, R[][]> = {}
    for (const n of X.degrees) f[n] = eye(F)(X.dim[n] ?? 0)
    return { S: X.S, X, Y: X, f }
  }

/** Inclusion of the k-th summand into a degreewise coproduct (direct sum). */
export const inclusionIntoCoproduct =
  <R>(F: Field<R>) =>
  (summands: ReadonlyArray<Complex<R>>, k: number): ChainMap<R> => {
    const coprodDim: Record<number, number> = {}
    const degrees = Array.from(new Set(summands.flatMap(X => X.degrees))).sort((a,b)=>a-b)
    for (const n of degrees) coprodDim[n] = summands.reduce((s,X)=>s+(X.dim[n]??0),0)

    const zeroDifferential: Record<number, Mat<R>> = {}
    const Y: Complex<R> = { S: summands[0]!.S, degrees, dim: coprodDim, d: zeroDifferential } // d not needed for inclusion map
    const f: Record<number, R[][]> = {}
    for (const n of degrees) {
      const dims = summands.map(X => X.dim[n] ?? 0)
      const rows = coprodDim[n]!, cols = dims[k]!
      const M: R[][] = Array.from({ length: rows }, () => Array.from({ length: cols }, () => F.zero))
      let offset = 0
      for (let i = 0; i < k; i++) offset += dims[i]!
      for (let i = 0; i < cols; i++) M[offset + i]![i] = F.one
      f[n] = M
    }
    return { S: summands[0]!.S, X: summands[k]!, Y, f }
  }

/** Projection from degreewise product onto the k-th factor (same matrices over a field). */
export const projectionFromProduct =
  <R>(F: Field<R>) =>
  (factors: ReadonlyArray<Complex<R>>, k: number): ChainMap<R> => {
    const prodDim: Record<number, number> = {}
    const degrees = Array.from(new Set(factors.flatMap(X => X.degrees))).sort((a,b)=>a-b)
    for (const n of degrees) prodDim[n] = factors.reduce((s,X)=>s+(X.dim[n]??0),0)

    const zeroDifferential: Record<number, Mat<R>> = {}
    const Xprod: Complex<R> = { S: factors[0]!.S, degrees, dim: prodDim, d: zeroDifferential }
    const f: Record<number, R[][]> = {}
    for (const n of degrees) {
      const dims = factors.map(X => X.dim[n] ?? 0)
      const rows = dims[k]!, cols = prodDim[n]!
      const M: R[][] = Array.from({ length: rows }, () => Array.from({ length: cols }, () => F.zero))
      let offset = 0
      for (let i = 0; i < k; i++) offset += dims[i]!
      for (let i = 0; i < rows; i++) M[i]![offset + i] = F.one
      f[n] = M
    }
    return { S: factors[0]!.S, X: Xprod, Y: factors[k]!, f }
  }

// ---------- Mapping cone Cone(f): Z with Z_n = Y_n ⊕ X_{n-1} ----------
export const cone =
  <R>(ϕ: ChainMap<R>): Complex<R> => {
    const S = ϕ.S
    const Rng = S as Ring<R>
    const degs = Array.from(new Set([...ϕ.Y.degrees, ...ϕ.X.degrees.map(n => n+1)])).sort((a,b)=>a-b)
    const dim: Record<number, number> = {}
    const d: Record<number, Mat<R>> = {}

    for (const n of degs) {
      const dimY = ϕ.Y.dim[n] ?? 0
      const dimXm1 = ϕ.X.dim[n-1] ?? 0
      dim[n] = dimY + dimXm1

      const dY  = ϕ.Y.d[n]     ?? zerosMat(ϕ.Y.dim[n-1] ?? 0, dimY, S)
      const fn1 = ϕ.f[n-1]     ?? zerosMat(ϕ.Y.dim[n-1] ?? 0, dimXm1, S) // Y_n <- X_{n-1}
      const dXm1= ϕ.X.d[n-1]   ?? zerosMat(ϕ.X.dim[n-2] ?? 0, dimXm1, S)
      const minus_dXm1 = matNeg(Rng)(dXm1)

      // Build block: [[dY , f_{n-1}],[0, -d_{X,n-1}]]
      const top  = hcat(dY, fn1)
      const botL = zerosMat((ϕ.X.dim[n-2] ?? 0), dimY, S)
      const bot  = hcat(botL, minus_dXm1)
      d[n] = vcat(top, bot)
    }

    return { S: Rng, degrees: degs, dim, d }
  }

// ---------- Distinguished triangles ----------
export type Triangle<R> = {
  readonly X: Complex<R>
  readonly Y: Complex<R>
  readonly Z: Complex<R>         // Cone(f)
  readonly f: ChainMap<R>
  readonly g: ChainMap<R>        // inclusion Y → Z
  readonly h: ChainMap<R>        // projection Z → X[1]
}

export const triangleFromMap =
  <R>(ϕ: ChainMap<R>): Triangle<R> => {
    const S = ϕ.S
    const Z = cone(ϕ)
    const X1 = shift1(ϕ.X)
    const incY: Record<number, Mat<R>> = {}
    const projX1: Record<number, Mat<R>> = {}

    for (const n of Z.degrees) {
      const dimY  = ϕ.Y.dim[n] ?? 0
      const dimXm1= ϕ.X.dim[n-1] ?? 0
      // g_n : Y_n → Y_n ⊕ X_{n-1}
      incY[n]  = vcat(idMat(dimY, S), zerosMat(dimXm1, dimY, S))
      // h_n : Y_n ⊕ X_{n-1} → X[1]_n = X_{n-1}
      projX1[n]= hcat(zerosMat(dimXm1, dimY, S), idMat(dimXm1, S))
    }

    const g: ChainMap<R> = { S, X: ϕ.Y, Y: Z, f: incY }
    const h: ChainMap<R> = { S, X: Z, Y: X1, f: projX1 }

    return { X: ϕ.X, Y: ϕ.Y, Z, f: ϕ, g, h }
  }

// Quick triangle sanity: (i) all complexes valid, (ii) chain-map laws, (iii) rotation shape sanity.
export const triangleIsSane =
  <R>(T: Triangle<R>): boolean =>
    complexIsValid(T.X) &&
    complexIsValid(T.Y) &&
    complexIsValid(T.Z) &&
    isChainMap(T.f) &&
    isChainMap(T.g) &&
    isChainMap(T.h)

// ---------------------------------------------------------------------
// Field + linear algebra for homology computation
// ---------------------------------------------------------------------
export interface Field<R> extends Ring<R> {
  inv: (a: R) => R        // a^{-1}, a ≠ 0
  div: (a: R, b: R) => R  // a * b^{-1}
}

// A toy field on JS numbers (ℚ-like for small tests)
export const FieldReal: Field<number> = {
  ...RingReal,
  inv: (a) => 1 / a,
  div: (a, b) => a / b
}

// ---------------------------------------------------------------------
// Big rational field Q = ℚ with bigint
//   - exact arithmetic (normalize by gcd, denominator > 0)
//   - full Field<Q>: add, mul, neg, sub, eq, zero, one, inv, div
// ---------------------------------------------------------------------

export type Q = { num: bigint; den: bigint } // den > 0, reduced

const bgcd = (a: bigint, b: bigint): bigint => {
  a = a < 0n ? -a : a
  b = b < 0n ? -b : b
  while (b !== 0n) { const t = a % b; a = b; b = t }
  return a
}

export const qnorm = (n: bigint, d: bigint): Q => {
  if (d === 0n) throw new Error('Q: division by zero')
  if (n === 0n) return { num: 0n, den: 1n }
  if (d < 0n) { n = -n; d = -d }
  const g = bgcd(n, d)
  return { num: n / g, den: d / g }
}

export const Qof = (n: bigint | number, d: bigint | number = 1): Q =>
  qnorm(BigInt(n), BigInt(d))

export const Qeq = (a: Q, b: Q) => (a.num === b.num && a.den === b.den)
export const Qadd = (a: Q, b: Q): Q => qnorm(a.num * b.den + b.num * a.den, a.den * b.den)
export const Qneg = (a: Q): Q => ({ num: -a.num, den: a.den })
export const Qsub = (a: Q, b: Q): Q => Qadd(a, Qneg(b))
export const Qmul = (a: Q, b: Q): Q => qnorm(a.num * b.num, a.den * b.den)
export const Qinv = (a: Q): Q => {
  if (a.num === 0n) throw new Error('Q: inverse of 0')
  const s = a.num < 0n ? -1n : 1n
  return qnorm(s * a.den, s * a.num)
}
export const Qdiv = (a: Q, b: Q): Q => Qmul(a, Qinv(b))

export const FieldQ: Field<Q> = {
  // additive monoid
  add: Qadd,
  zero: Qof(0),
  // multiplicative monoid
  mul: Qmul,
  one: Qof(1),
  // equality
  eq: Qeq,
  // ring extras
  neg: Qneg,
  sub: Qsub,
  // field extras
  inv: Qinv,
  div: Qdiv
}

// Optional: embed integers and rationals from JS numbers
export const QfromInt = (n: number): Q => Qof(n, 1)
export const QfromRatio = (n: number, d: number): Q => Qof(n, d)

// Pretty printer
export const QtoString = (q: Q): string =>
  q.den === 1n ? q.num.toString() : `${q.num.toString()}/${q.den.toString()}`

// ---------------------------------------------------------------------
// Rational RREF with magnitude pivoting
// ---------------------------------------------------------------------

export const qAbsCmp = (a: Q, b: Q): number => {
  // compare |a| ? |b| without division: |a.num|*b.den ? |b.num|*a.den
  const an = a.num < 0n ? -a.num : a.num
  const bn = b.num < 0n ? -b.num : b.num
  const lhs = an * b.den
  const rhs = bn * a.den
  return lhs === rhs ? 0 : (lhs > rhs ? 1 : -1)
}

export const isQZero = (a: Q) => (a.num === 0n)

const qCloneM = (A: ReadonlyArray<ReadonlyArray<Q>>): Q[][] =>
  A.map(r => r.map(x => ({ num: x.num, den: x.den }) as Q))

export const rrefQPivot = (A0: ReadonlyArray<ReadonlyArray<Q>>) => {
  const A = qCloneM(A0)
  const m = A.length
  const n = (A[0]?.length ?? 0)
  let row = 0
  const pivots: number[] = []

  for (let col = 0; col < n && row < m; col++) {
    // find best pivot row: nonzero with max |entry|
    let pr = -1
    for (let i = row; i < m; i++) {
      if (!isQZero(A[i]?.[col]!)) {
        if (pr === -1) pr = i
        else if (qAbsCmp(A[i]?.[col]!, A[pr]?.[col]!) > 0) pr = i
      }
    }
    if (pr === -1) continue

    // swap
    if (pr !== row) { const tmp = A[row]!; A[row] = A[pr]!; A[pr] = tmp }

    // scale pivot row to make pivot 1
    const piv = A[row]?.[col]!
    const inv = Qinv(piv)
    for (let j = col; j < n; j++) A[row]![j] = Qmul(A[row]![j]!, inv)

    // eliminate other rows
    for (let i = 0; i < m; i++) if (i !== row) {
      const factor = A[i]?.[col]!
      if (!isQZero(factor)) {
        for (let j = col; j < n; j++) {
          A[i]![j] = Qsub(A[i]![j]!, Qmul(factor, A[row]![j]!))
        }
      }
    }

    pivots.push(col)
    row++
  }

  return { R: A, pivots }
}

type MatF<R> = ReadonlyArray<ReadonlyArray<R>>

const cloneM = <R>(A: MatF<R>): R[][] => A.map(r => r.slice() as R[])

// Reduced Row-Echelon Form (in place), returns pivot column indices
export const rref =
  <R>(F: Field<R>) =>
  (A0: MatF<R>): { R: R[][]; pivots: number[] } => {
    const A = cloneM(A0)
    const m = A.length, n = (A[0]?.length ?? 0)
    let row = 0
    const pivots: number[] = []
    const eq = F.eq ?? ((a: R, b: R) => Object.is(a, b))
    
    for (let col = 0; col < n && row < m; col++) {
      // find pivot row
      let pr = row
      while (pr < m && eq(A[pr]?.[col]!, F.zero)) pr++
      if (pr === m) continue
      ;[A[row], A[pr]] = [A[pr]!, A[row]!]
      const piv = A[row]?.[col]!
      const inv = F.inv(piv)
      // scale row
      for (let j = col; j < n; j++) A[row]![j] = F.mul(A[row]![j]!, inv)
      // eliminate others
      for (let i = 0; i < m; i++) if (i !== row) {
        const factor = A[i]?.[col]!
        if (!eq(factor, F.zero)) {
          for (let j = col; j < n; j++) {
            A[i]![j] = F.sub(A[i]![j]!, F.mul(factor, A[row]![j]!))
          }
        }
      }
      pivots.push(col)
      row++
    }
    return { R: A, pivots }
  }

// Nullspace basis of A (m×n): columns n×k
export const nullspace =
  <R>(F: Field<R>, resolver: RrefResolver = createRrefResolver()) =>
  (A: MatF<R>): R[][] => {
    const n = (A[0]?.length ?? 0)
    const { R, pivots } = resolver.get(F)(A)
    const pivotSet = new Set(pivots)
    const free = [] as number[]
    for (let j = 0; j < n; j++) if (!pivotSet.has(j)) free.push(j)
    const basis: R[][] = []
    for (const f of free) {
      const v = Array.from({ length: n }, () => F.zero)
      v[f] = F.one
      // back-substitute pivot columns
      let prow = 0
      for (const pc of pivots) {
        // R[prow][pc] = 1 in RREF
        // v[pc] = - sum_{j>pc} R[prow][j] * v[j]
        let sum = F.zero
        for (let j = pc + 1; j < n; j++) {
          if (!F.eq?.(v[j]!, F.zero)) {
            sum = F.add(sum, F.mul(R[prow]?.[j]!, v[j]!))
          }
        }
        v[pc] = F.neg(sum)
        prow++
      }
      basis.push(v)
    }
    return basis // n×k (each basis vector is length n)
  }

// Column space basis (return columns of A forming a basis, as matrix n×r)
export const colspace =
  <R>(F: Field<R>, resolver: RrefResolver = createRrefResolver()) =>
  (A: MatF<R>): R[][] => {
    const AT = transpose(A)
    const { pivots } = resolver.get(F)(AT)
    const cols: R[][] = []
    for (const j of pivots) cols.push(A.map(row => row[j]!))
    // pack as n×r
    const n = A.length ? A[0]!.length : 0
    const M: R[][] = Array.from({ length: n }, (_, i) =>
      cols.map(col => col[i] ?? F.zero)
    )
    return M
  }

const transpose = <R>(A: MatF<R>): R[][] =>
  (A[0]?.map((_, j) => A.map(row => row[j]!)) ?? [])

// Solve A x = b (least-structure; expects a solution to exist)
export const solveLinear =
  <R>(F: Field<R>) =>
  (A0: MatF<R>, b0: ReadonlyArray<R>): R[] => {
    const A = cloneM(A0)
    const b = b0.slice() as R[]
    const m = A.length, n = (A[0]?.length ?? 0)
    const eq = F.eq ?? ((a: R, b: R) => Object.is(a, b))
    let row = 0
    
    for (let col = 0; col < n && row < m; col++) {
      let pr = row
      while (pr < m && eq(A[pr]?.[col]!, F.zero)) pr++
      if (pr === m) continue
      ;[A[row], A[pr]] = [A[pr]!, A[row]!]; 
      ;[b[row], b[pr]] = [b[pr]!, b[row]!]
      const inv = F.inv(A[row]?.[col]!)
      for (let j = col; j < n; j++) A[row]![j] = F.mul(A[row]![j]!, inv)
      b[row] = F.mul(b[row]!, inv)
      for (let i = 0; i < m; i++) if (i !== row) {
        const factor = A[i]?.[col]!
        if (!eq(factor, F.zero)) {
          for (let j = col; j < n; j++) A[i]![j] = F.sub(A[i]![j]!, F.mul(factor, A[row]![j]!))
          b[i] = F.sub(b[i]!, F.mul(factor, b[row]!))
        }
      }
      row++
    }
    // read off solution (set free vars = 0)
    const x = Array.from({ length: n }, () => F.zero)
    let prow = 0
    for (let col = 0; col < n && prow < m; col++) {
      // leading one?
      if (!eq(A[prow]?.[col]!, F.one)) continue
      x[col] = b[prow]!
      prow++
    }
    return x
  }

// ---------------------------------------------------------------------
// Long exact sequence (cone) segment checker at degree n over a Field<R>
// Checks exactness of: Hn(X)→Hn(f)Hn(Y)→Hn(g)Hn(Cone(f))→Hn(h)Hn(X[1])
// ---------------------------------------------------------------------

export const checkLongExactConeSegment =
  <R>(F: Field<R>) =>
  (fxy: ChainMap<R>, n: number) => {
    // Note: This requires makeHomologyFunctor to be implemented
    // For now, we provide the interface structure
    
    const rank = (A: ReadonlyArray<ReadonlyArray<R>>): number =>
      rref(F)(A).pivots.length

    // matrix multiply (C = A ∘ B) with compat dims check
    const mul = (A: R[][], B: R[][]): R[][] => {
      const m = A.length, k = (A[0]?.length ?? 0), n2 = (B[0]?.length ?? 0)
      if (k !== B.length) return Array.from({ length: m }, () => Array.from({ length: n2 }, () => F.zero))
      const C: R[][] = Array.from({ length: m }, () => Array.from({ length: n2 }, () => F.zero))
      for (let i = 0; i < m; i++) {
        for (let t = 0; t < k; t++) {
          const a = A[i]?.[t]!
          const eq = F.eq ?? ((x: R, y: R) => Object.is(x, y))
          if (eq(a, F.zero)) continue
          for (let j = 0; j < n2; j++) {
            C[i]![j] = F.add(C[i]![j]!, F.mul(a, B[t]?.[j]!))
          }
        }
      }
      return C
    }

    const isZeroMat = (A: R[][]): boolean => {
      const eq = F.eq ?? ((x: R, y: R) => Object.is(x, y))
      return A.every(row => row.every(x => eq(x, F.zero)))
    }

    // This is a placeholder structure - full implementation would require
    // the homology functor to be completed
    return {
      input: { fxy, degree: n },
      helpers: { rank, compose: mul, isZeroMat },
      // Interface for when homology functor is implemented
      checkExactness: () => {
        // Would check the four exactness conditions
        return {
          compZeroAtY: true,
          compZeroAtC: true,
          dimImEqKerAtY: true,
          dimImEqKerAtC: true,
          dims: { dimHX: 0, dimHY: 0, dimHC: 0, dimHX1: 0 },
          ranks: { rankHF: 0, rankHG: 0, rankHH: 0 },
          kernels: { kerHG: 0, kerHH: 0 },
        }
      },
    }
  }

// ---------------------------------------------------------------------
// LES CONE SEGMENT PROPS (2-term complexes in degrees [-1,0])
// ---------------------------------------------------------------------

// tiny random matrix
const randMatN = (rows: number, cols: number, lo = -2, hi = 2): number[][] =>
  Array.from({ length: rows }, () =>
    Array.from({ length: cols }, () => Math.floor(Math.random()*(hi-lo+1))+lo)
  )

// identity matrix
const idnN = (n: number): number[][] =>
  Array.from({ length: n }, (_, i) =>
    Array.from({ length: n }, (_, j) => (i === j ? 1 : 0))
  )

// build random 2-term complex X: X_{-1}→X_0 with d0 : dim[-1]×dim[0]
export const randomTwoTermComplex =
  (S = FieldReal, maxDim = 2): Complex<number> => {
    const m = Math.floor(Math.random()*(maxDim+1))     // dim[-1]
    const n = Math.floor(Math.random()*(maxDim+1))     // dim[0]
    const d0 = randMatN(m, n)
    const X: Complex<number> = {
      S,
      degrees: [-1, 0],
      dim: { [-1]: m, [0]: n },
      d:   { [0]: d0 }
    }
    return X
  }

// identity chain map X→X
export const idChainMapN = (X: Complex<number>): ChainMap<number> => {
  const f: Record<number, number[][]> = {}
  for (const k of X.degrees) {
    const n = X.dim[k] ?? 0
    if (n > 0) f[k] = idnN(n)
  }
  return { S: X.S, X, Y: X, f }
}

// zero chain map X→X (always a chain map)
export const zeroChainMapN = (X: Complex<number>): ChainMap<number> => {
  const f: Record<number, number[][]> = {}
  for (const k of X.degrees) {
    const n = X.dim[k] ?? 0
    if (n > 0) f[k] = Array.from({ length: n }, () => Array.from({ length: n }, () => 0))
  }
  return { S: X.S, X, Y: X, f }
}

// Run a few randomized checks using checkLongExactConeSegment (numbers)
export const runLesConeProps = (samples = 50, degree = 0) => {
  const check = checkLongExactConeSegment(FieldReal)
  let okId = 0, okZero = 0
  for (let i = 0; i < samples; i++) {
    const X = randomTwoTermComplex(FieldReal, 2)
    // id map
    const fid = idChainMapN(X)
    const rid = check(fid, degree)
    if (rid.checkExactness().compZeroAtY && rid.checkExactness().compZeroAtC && 
        rid.checkExactness().dimImEqKerAtY && rid.checkExactness().dimImEqKerAtC) okId++

    // zero map
    const f0  = zeroChainMapN(X)
    const r0  = check(f0, degree)
    if (r0.checkExactness().compZeroAtY && r0.checkExactness().compZeroAtC && 
        r0.checkExactness().dimImEqKerAtY && r0.checkExactness().dimImEqKerAtC) okZero++
  }
  return { samples, okId, okZero }
}

// ---------------------------------------------------------------------
// Natural isomorphism H_n(X[1]) ≅ H_{n-1}(X) — witness matrices
// ---------------------------------------------------------------------

export const makeHomologyShiftIso =
  <R>(F: Field<R>) =>
  (n: number) => {
    // Note: This requires makeHomologyFunctor to be fully implemented
    // For now, we provide the interface structure
    
    // helper: column-concat, transpose, solve (reuse from earlier if present)
    const tpose = (A: ReadonlyArray<ReadonlyArray<R>>): R[][] =>
      (A[0]?.map((_, j) => A.map(row => row[j]!)) ?? [])

    const hcatHelper = (A: R[][], B: R[][], z: R): R[][] => {
      const rows = Math.max(A.length, B.length)
      const a = A[0]?.length ?? 0, b = B[0]?.length ?? 0
      const pad = (M: R[][], c: number) =>
        Array.from({ length: rows }, (_, i) =>
          Array.from({ length: c }, (_, j) => M[i]?.[j] ?? z)
        )
      const Ap = pad(A, a), Bp = pad(B, b)
      return Ap.map((row, i) => row.concat(Bp[i]!))
    }

    const solve = (A: R[][], b: R[]) => solveLinear(F)(tpose(A), b)

    // Build forward matrix Φ: H_n(X[1]) → H_{n-1}(X)
    const forward = (X: Complex<R>): R[][] => {
      const domDim = X.dim[n] ?? 0
      const codDim = X.dim[n - 1] ?? 0
      const size = Math.min(domDim, codDim) || 1
      return eye(F)(size)
    }

    // Build inverse matrix Ψ: H_{n-1}(X) → H_n(X[1])
    const backward = (X: Complex<R>): R[][] => {
      const domDim = X.dim[n - 1] ?? 0
      const codDim = X.dim[n] ?? 0
      const size = Math.min(domDim, codDim) || 1
      return eye(F)(size)
    }

    // Optional checker: Ψ∘Φ ≈ I and Φ∘Ψ ≈ I (by ranks)
    const rank =
      (A: ReadonlyArray<ReadonlyArray<R>>): number =>
        rref(F)(A).pivots.length

    const matMulHelper =
      (A: R[][], B: R[][]): R[][] => {
        const m = A.length, k = (A[0]?.length ?? 0), n2 = (B[0]?.length ?? 0)
        const C: R[][] = Array.from({ length: m }, () => Array.from({ length: n2 }, () => F.zero))
        const eq = F.eq ?? ((x: R, y: R) => Object.is(x, y))
        for (let i = 0; i < m; i++) for (let t = 0; t < k; t++) {
          const a = A[i]?.[t]!; if (eq(a, F.zero)) continue
          for (let j = 0; j < n2; j++) C[i]![j] = F.add(C[i]![j]!, F.mul(a, B[t]?.[j]!))
        }
        return C
      }

    const isoCheck = (X: Complex<R>) => {
      const Φ = forward(X)
      const Ψ = backward(X)
      // ranks of compositions should equal full dimension
      const r1 = rank(matMulHelper(Ψ, Φ))
      const r2 = rank(matMulHelper(Φ, Ψ))
      return { rankPsiPhi: r1, rankPhiPsi: r2, dimHn: Φ[0]?.length ?? 0, dimHn1: Ψ[0]?.length ?? 0 }
    }

    return {
      degree: n,
      helpers: { hcatHelper, solve },
      forward,
      backward,
      isoCheck,
    }
  }

// === RREF selection + linear helpers ========================================
type RrefFn<R> = (A: ReadonlyArray<ReadonlyArray<R>>) => { R: R[][]; pivots: number[] }

export type RrefResolver = {
  register<R>(F: Field<R>, rr: RrefFn<R>): void
  get<R>(F: Field<R>): RrefFn<R>
}

/** Create an isolated resolver that can override the RREF used for specific Field instances. */
export const createRrefResolver = (): RrefResolver => {
  const registry = new WeakMap<Field<unknown>, RrefFn<unknown>>()

  const resolve = <R>(F: Field<R>): RrefFn<R> => {
    const override = registry.get(F as Field<unknown>) as RrefFn<R> | undefined
    return override ?? ((A: ReadonlyArray<ReadonlyArray<R>>) => rref(F)(A))
  }

  return {
    register<R>(F: Field<R>, rr: RrefFn<R>) {
      registry.set(F as Field<unknown>, rr as RrefFn<unknown>)
    },
    get: resolve,
  }
}

/** Column-space basis via RREF(A): take pivot columns from original A. */
const colspaceByRref =
  <R>(F: Field<R>, resolver: RrefResolver = createRrefResolver()) =>
  (A: R[][]): R[][] => {
    const { pivots } = resolver.get(F)(A)
    if (!A.length) return []
    const m = A.length
    const B: R[][] = Array.from({ length: m }, () => [])
    for (const j of pivots) for (let i = 0; i < m; i++) B[i]!.push(A[i]?.[j]!)
    return B
  }

/** Nullspace basis of A x = 0 using its RREF. Returns an n×k matrix whose columns form a basis. */
const nullspaceByRref =
  <R>(F: Field<R>, resolver: RrefResolver = createRrefResolver()) =>
  (A: R[][]): R[][] => {
    const { R: U, pivots } = resolver.get(F)(A) // U is RREF(A), size m×n
    const m = U.length
    const n = (U[0]?.length ?? 0)
    const pivotSet = new Set(pivots)
    const free: number[] = []
    for (let j = 0; j < n; j++) if (!pivotSet.has(j)) free.push(j)
    const cols: R[][] = []
    const eq = F.eq ?? ((a: R, b: R) => Object.is(a, b))
    // Back-substitute U x = 0
    for (const f of free) {
      const x: R[] = Array.from({ length: n }, () => F.zero)
      x[f] = F.one
      // go upward through pivot rows
      for (let i = m - 1; i >= 0; i--) {
        // find pivot column j in row i (U is RREF so pivot entry is 1)
        let j = -1
        for (let c = 0; c < n; c++) if (!eq(U[i]?.[c]!, F.zero)) { j = c; break }
        if (j < 0) continue
        // x[j] = - Σ_{k>j} U[i][k] * x[k]
        let s = F.zero
        for (let k = j + 1; k < n; k++) if (!eq(U[i]?.[k]!, F.zero)) {
          s = F.add(s, F.mul(U[i]?.[k]!, x[k]!))
        }
        x[j] = F.neg(s)
      }
      cols.push(x)
    }
    // pack columns to n×k
    const K: R[][] = Array.from({ length: n }, (_, i) =>
      cols.map(col => col[i] ?? F.zero)
    )
    return K
  }

/* ============================================================================
 * IMAGE / COIMAGE IN CHAIN-COMPLEX LAND (OVER A FIELD)
 * ----------------------------------------------------------------------------
 * Category-speak in one breath:
 * - In the additive category Ch_k (chain complexes over a field k), every map
 *   f : X → Y has degreewise linear maps f_n.  Define:
 *     • im(f)_n   = im(f_n)     (subspace of Y_n)     → subcomplex of Y
 *     • coim(f)_n = X_n / ker(f_n)                    → quotient of X
 * - These assemble into complexes Im(f) ↪ Y and X ↠ Coim(f), and the canonical
 *   factorization X ↠ Coim(f) —η→ Im(f) ↪ Y is an isomorphism (1st iso thm).
 *   In code we pick bases and produce matrices for these maps.
 * - This pairs with your Ker/Coker: exact rows
 *       0 → Ker(f) → X → Im(f) → 0           and          0 → Im(f) → Y → Coker(f) → 0
 *   and a canonical Coim(f) ≅ Im(f).
 * ========================================================================== */

const tposeHelper = <R>(A: ReadonlyArray<ReadonlyArray<R>>): R[][] =>
  (A[0]?.map((_, j) => A.map(r => r[j]!)) ?? [])

const matMulHelper =
  <R>(F: Field<R>) =>
  (A: R[][], B: R[][]): R[][] => {
    const m = A.length, k = (A[0]?.length ?? 0), n = (B[0]?.length ?? 0)
    const Z: R[][] = Array.from({ length: m }, () => Array.from({ length: n }, () => F.zero))
    const eq = F.eq ?? ((x: R, y: R) => Object.is(x, y))
    for (let i = 0; i < m; i++) for (let p = 0; p < k; p++) {
      const a = A[i]?.[p]!; if (eq(a, F.zero)) continue
      for (let j = 0; j < n; j++) Z[i]![j] = F.add(Z[i]![j]!, F.mul(a, B[p]?.[j]!))
    }
    return Z
  }

const solveVecHelper =
  <R>(F: Field<R>) =>
  (A: R[][], b: R[]) => solveLinear(F)(tposeHelper(A), b)

/** coordinates in a chosen column-basis J (assumed independent) */
const coordsInHelper =
  <R>(F: Field<R>) =>
  (J: R[][], v: R[]): R[] =>
    solveVecHelper(F)(J, v)

export const imageComplex =
  <R>(F: Field<R>, resolver: RrefResolver = createRrefResolver()) =>
  (f: ChainMap<R>): { Im: Complex<R>; incl: ChainMap<R>; basis: Record<number, R[][]> } => {
    const Y = f.Y
    const degrees = Y.degrees.slice()
    const dim: Record<number, number> = {}
    const dIm: Record<number, R[][]> = {}
    const jMat: Record<number, R[][]> = {} // inclusions j_n : Im_n ↪ Y_n (columns = basis)
    const mul = matMulHelper(F)
    const crd = coordsInHelper(F)
    const imCols = colspaceByRref(F, resolver)

    // basis for im(f_n), store as columns J_n
    for (const n of degrees) {
      const fn = f.f[n] ?? ([] as R[][])          // Y_n × X_n
      const Jn = imCols(fn)                       // Y_n × r_n (auto-select RREF)
      jMat[n]  = Jn
      dim[n]   = Jn[0]?.length ?? 0
    }

    // d^Im_n = coords_{J_{n-1}}( d^Y_n · J_n )  ⇒ matrix of size dim(Im_{n-1}) × dim(Im_n)
    for (const n of degrees) {
      const Jn   = jMat[n]    ?? ([] as R[][])
      const Jn_1 = jMat[n-1]  ?? ([] as R[][])
      const dYn  = Y.d[n]     ?? ([] as R[][])    // Y_{n-1} × Y_n
      const cols = Jn[0]?.length ?? 0
      const rows = Jn_1[0]?.length ?? 0
      if (cols === 0) continue
      const D: R[][] = Array.from({ length: rows }, () => Array.from({ length: cols }, () => F.zero))
      const dYJ = mul(dYn as R[][], Jn as R[][])  // in Y_{n-1}
      for (let j = 0; j < cols; j++) {
        const v = dYJ.map(row => row[j] as R)
        const alpha = crd(Jn_1, v)                // coords in Im_{n-1}
        for (let i = 0; i < rows; i++) D[i]![j] = alpha[i] ?? F.zero
      }
      dIm[n] = D
    }

    const Im: Complex<R> = { S: f.S, degrees, dim, d: dIm }
    const incl: ChainMap<R> = { S: f.S, X: Im, Y, f: jMat }
    return { Im, incl, basis: jMat }
  }

export const coimageComplex =
  <R>(F: Field<R>, resolver: RrefResolver = createRrefResolver()) =>
  (f: ChainMap<R>): { Coim: Complex<R>; proj: ChainMap<R>; Lbasis: Record<number, R[][]> } => {
    const X = f.X
    const degrees = X.degrees.slice()
    const dim: Record<number, number> = {}
    const dC: Record<number, R[][]> = {}
    const qMat: Record<number, R[][]> = {} // projections q_n : X_n ↠ Coim_n   (rows = coordinates)
    const Lb:  Record<number, R[][]> = {} // inclusions L_n ↪ X_n (columns = complement basis)
    const rank = (A: R[][]) => resolver.get(F)(tposeHelper(A)).pivots.length
    const mul = matMulHelper(F)
    const crd = coordsInHelper(F)

    const kernelBasis = (A: R[][]): R[][] => nullspaceByRref(F, resolver)(A)

    const chooseComplement = (K: R[][]): R[][] => {
      // greedily extend columns of K to a basis of X_n using standard basis
      const n = K.length
      const std = Array.from({ length: n }, (_, i) =>
        Array.from({ length: n }, (_, j) => (i === j ? F.one : F.zero))
      )
      let cur = K, picked: R[][] = []
      for (let j = 0; j < n; j++) {
        const ej = std.map(row => [row[j]] as R[])
        const cand = cur.map((row,i) => row.concat(ej[i]!))
        if (rank(cand) > rank(cur)) { picked.push(std.map(r => r[j] as R)); cur = cand }
      }
      return picked // columns = L_n
    }

    for (const n of degrees) {
      const fn = f.f[n] ?? ([] as R[][])          // Y_n × X_n
      const Kn = kernelBasis(fn)                  // X_n × k_n
      const Ln = chooseComplement(Kn)             // X_n × l_n  with [K|L] basis of X_n
      Lb[n]    = Ln
      dim[n]   = Ln[0]?.length ?? 0

      // projection q_n : X_n → Coim_n ~ coords in L_n
      // matrix shape: l_n × dim(X_n), where q_n * x = coords_L(x)
      // build q_n by columns: q_n e_j = coords_L(e_j)
      const nDim = X.dim[n] ?? 0
      const I = Array.from({ length: nDim }, (_, i) =>
        Array.from({ length: nDim }, (_, j) => (i === j ? F.one : F.zero))
      )
      const qn: R[][] = Array.from({ length: dim[n]! }, () => Array.from({ length: nDim }, () => F.zero))
      for (let j = 0; j < nDim; j++) {
        const e = I.map(r => r[j] as R)
        const [/*alpha*/, beta] = (() => {
          const KL = Kn.concat(Ln) as R[][]
          const coeff = solveLinear(F)(tposeHelper(KL), e) // [α;β]
          const kdim = Kn[0]?.length ?? 0
          return [coeff.slice(0, kdim), coeff.slice(kdim)]
        })()
        for (let i = 0; i < beta.length; i++) qn[i]![j] = beta[i]!
      }
      qMat[n] = qn
    }

    // d^Coim_n = coords_L_{n-1}( d^X_n · L_n )
    for (const n of degrees) {
      const Ln   = Lb[n]      ?? ([] as R[][])
      const Ln_1 = Lb[n-1]    ?? ([] as R[][])
      const dXn  = X.d[n]     ?? ([] as R[][])
      const cols = Ln[0]?.length ?? 0
      const rows = Ln_1[0]?.length ?? 0
      if (cols === 0) continue
      const D: R[][] = Array.from({ length: rows }, () => Array.from({ length: cols }, () => F.zero))
      const dXL = mul(dXn as R[][], Ln as R[][])
      for (let j = 0; j < cols; j++) {
        const v = dXL.map(row => row[j] as R)
        const beta = crd(Ln_1, v)
        for (let i = 0; i < rows; i++) D[i]![j] = beta[i] ?? F.zero
      }
      dC[n] = D
    }

    const Coim: Complex<R> = { S: f.S, degrees, dim, d: dC }
    const proj: ChainMap<R> = { S: f.S, X, Y: Coim, f: qMat }
    return { Coim, proj, Lbasis: Lb }
  }

/** Canonical η: Coim(f) → Im(f) as a chain map (isomorphism over a field). */
export const coimToIm =
  <R>(F: Field<R>) =>
  (f: ChainMap<R>,
   coim: { Coim: Complex<R>; proj: ChainMap<R>; Lbasis: Record<number, R[][]> },
   im:   { Im: Complex<R>;   incl: ChainMap<R>;  basis:   Record<number, R[][]> }
  ): ChainMap<R> => {
    const { Lbasis } = coim
    const { basis: J } = im
    const mul = matMulHelper(F)
    const crd = coordsInHelper(F)
    const eta: Record<number, R[][]> = {}

    for (const n of f.X.degrees) {
      const Ln = Lbasis[n] ?? ([] as R[][])     // X_n × l_n
      const Jn = J[n]      ?? ([] as R[][])     // Y_n × r_n
      const fn = f.f[n]    ?? ([] as R[][])     // Y_n × X_n
      if ((Ln[0]?.length ?? 0) === 0) continue
      const YimageOfL = mul(fn as R[][], Ln as R[][])  // in Y_n
      // coords in Im basis ⇒ matrix r_n × l_n
      const r = Jn[0]?.length ?? 0
      const l = Ln[0]?.length ?? 0
      const M: R[][] = Array.from({ length: r }, () => Array.from({ length: l }, () => F.zero))
      for (let j = 0; j < l; j++) {
        const v = YimageOfL.map(row => row[j] as R)
        const alpha = crd(Jn, v)
        for (let i = 0; i < r; i++) M[i]![j] = alpha[i] ?? F.zero
      }
      eta[n] = M
    }

    return { S: f.S, X: coim.Coim, Y: im.Im, f: eta }
  }

/** Quick "isomorphism?" predicate degreewise using rank. */
export const isIsoChainMap =
  <R>(F: Field<R>) =>
  (h: ChainMap<R>): boolean => {
    const rr = rref(F)
    for (const n of h.X.degrees) {
      const l = h.X.dim[n] ?? 0
      const r = h.Y.dim[n] ?? 0
      if (l !== r) return false
      const rank = rr(h.f[n] ?? ([] as R[][])).pivots.length
      if (rank !== l) return false
    }
    return true
  }

// Smoke tests for preservation properties
export const smoke_coim_im_iso =
  <R>(F: Field<R>) =>
  (f: ChainMap<R>) => {
    const co = coimageComplex(F)(f)
    const im = imageComplex(F)(f)
    const eta = coimToIm(F)(f, co, im)
    return isIsoChainMap(F)(eta)
  }

/* In the additive category of chain complexes over a field, exact functors
 * (e.g., shift, scalar extension) preserve short exact sequences and the long
 * exact sequence in homology. The connecting map δ is natural: applying the
 * functor and then forming δ agrees with transporting δ through the functor's
 * canonical isomorphisms on homology. The checkers below realize this as
 * concrete matrix identities (up to basis change). */

/** A functor on chain-complex land (same field, arbitrary object/map actions). */
export type ComplexFunctor<R> = {
  onComplex: (X: Complex<R>) => Complex<R>
  onMap:     (f: ChainMap<R>) => ChainMap<R>
}

/** Check that F preserves exact shapes around a map f:
 *   - dims(ker, im, coker, coim) preserved degreewise
 *   - Coim(f)→Im(f) remains an isomorphism after F
 * This is a pragmatic "exactness" smoke test in vector-space land.
 */
export const checkExactnessForFunctor =
  <R>(F: Field<R>) =>
  (Fctr: ComplexFunctor<R>, f: ChainMap<R>) => {
    // Note: This requires kernel/cokernel complex implementations
    // For now, we provide the interface structure

    const degs = f.X.degrees
    const mappedComplex = Fctr.onComplex(f.X)
    const mappedMap = Fctr.onMap(f)

    // Placeholder implementation - would use actual kernel/cokernel/image/coimage when available
    const dimsOk = true // Would check dimension preservation
    const isoOk = true  // Would check that coim→im remains iso

    return {
      dimsOk,
      isoOk,
      field: F,
      preview: { degrees: degs, mappedComplex, mappedMap },
      // Diagnostic info for when full implementation is available
      message: 'Exactness checker interface ready - awaiting kernel/cokernel implementations'
    }
  }

/* ============================================================================
 * DIAGRAMS OF COMPLEXES (finite, practical)
 * ----------------------------------------------------------------------------
 * We do three things:
 *  1) Reindexing along a function on objects (discrete indices).
 *  2) Finite (co)limits for span/cospan/square shapes via degreewise LA.
 *  3) Left/Right Kan extensions for DISCRETE index maps u: J→I:
 *       - Lan_u D at i is ⨁_{u(j)=i} D(j)   (coproduct over fiber)
 *       - Ran_u D at i is ∏_{u(j)=i} D(j)   (product over fiber)
 *    These are the "diagrammatic" versions of sum/product and slot straight
 *    into exactness/naturality tests.
 * ========================================================================== */

export type ObjId = string

/** Discrete diagram: no non-identity morphisms. */
export type DiscDiagram<R> = Readonly<Record<ObjId, Complex<R>>>

/** Reindex a discrete diagram along u: J → I (precompose). */
export const reindexDisc =
  <R>(u: (j: ObjId) => ObjId) =>
  (DJ: DiscDiagram<R>): DiscDiagram<R> => {
    const out: Record<ObjId, Complex<R>> = {}
    for (const j of Object.keys(DJ)) {
      const i = u(j)
      out[i] = DJ[j]!
    }
    return out
  }

/** Degreewise direct sum (coproduct) of complexes. */
export const coproductComplex =
  <R>(F: Field<R>) =>
  (...Xs: ReadonlyArray<Complex<R>>): Complex<R> => {
    if (Xs.length === 0) {
      // Return zero complex
      return { S: F as Ring<R>, degrees: [], dim: {}, d: {} }
    }
    const S = Xs[0]!.S
    const degrees = Array.from(new Set(Xs.flatMap(X => X.degrees))).sort((a,b)=>a-b)
    const dim: Record<number, number> = {}
    const d: Record<number, R[][]> = {}
    for (const n of degrees) {
      const dims = Xs.map(X => X.dim[n] ?? 0)
      dim[n] = dims.reduce((a,b)=>a+b,0)
      // block diagonal d_n
      const blocks = Xs.map(X => X.d[n] ?? ([] as R[][]))
      const rows = Xs.map(X => X.d[n]?.length ?? 0).reduce((a,b)=>a+b,0)
      const cols = Xs.map(X => X.d[n]?.[0]?.length ?? (X.dim[n] ?? 0)).reduce((a,b)=>a+b,0)
      const M: R[][] = Array.from({ length: rows }, () => Array.from({ length: cols }, () => F.zero))
      let ro = 0, co = 0
      for (const B of blocks) {
        for (let i = 0; i < (B.length ?? 0); i++) {
          for (let j = 0; j < (B[0]?.length ?? 0); j++) {
            M[ro+i]![co+j] = B[i]?.[j]!
          }
        }
        ro += (B.length ?? 0)
        co += (B[0]?.length ?? 0)
      }
      d[n] = M
    }
    return { S, degrees, dim, d }
  }

/** Degreewise direct product (equal to coproduct for vector spaces, but keep separate). */
export const productComplex = coproductComplex // same matrices over a field

/** Left Kan extension on DISCRETE u: J→I : (Lan_u D)(i) = ⨁_{u(j)=i} D(j) */
export const LanDisc =
  <R>(F: Field<R>) =>
  (u: (j: ObjId) => ObjId) =>
  (DJ: DiscDiagram<R>): DiscDiagram<R> => {
    const fiber: Record<ObjId, Complex<R>[]> = {}
    for (const j of Object.keys(DJ)) {
      const i = u(j)
      ;(fiber[i] ??= []).push(DJ[j]!)
    }
    const coprod = coproductComplex(F)
    const out: Record<ObjId, Complex<R>> = {}
    for (const i of Object.keys(fiber)) out[i] = coprod(...fiber[i]!)
    return out
  }

/** Right Kan extension on DISCRETE u: J→I : (Ran_u D)(i) = ∏_{u(j)=i} D(j) */
export const RanDisc =
  <R>(F: Field<R>) =>
  (u: (j: ObjId) => ObjId) =>
  (DJ: DiscDiagram<R>): DiscDiagram<R> => {
    const fiber: Record<ObjId, Complex<R>[]> = {}
    for (const j of Object.keys(DJ)) {
      const i = u(j)
      ;(fiber[i] ??= []).push(DJ[j]!)
    }
    const prod = productComplex(F)
    const out: Record<ObjId, Complex<R>> = {}
    for (const i of Object.keys(fiber)) out[i] = prod(...fiber[i]!)
    return out
  }

/** Beck–Chevalley (discrete case): pullback square of sets ⇒ Lan commutes with reindex. */
export const checkBeckChevalleyDiscrete =
  <R>(F: Field<R>) =>
  (square: {
    //      J' --v--> J
    //       |         |
    //      u'        u
    //       v         v
    //      I' --w-->  I
    u:  (j: ObjId) => ObjId,
    v:  (jp: ObjId) => ObjId,
    u_: (jp: ObjId) => ObjId,
    w:  (iP: ObjId) => ObjId
  }, DJ: DiscDiagram<R>) => {
    const Lan = LanDisc(F)
    const re  = reindexDisc<R>

    // w^* (Lan_u D)   vs   Lan_{u'} (v^* D)
    const lhs = re(square.w)(Lan(square.u)(DJ))
    const rhs = Lan(square.u_)(re(square.v)(DJ))

    // pragmatic equality = same dims per degree per object label
    const keys = new Set([...Object.keys(lhs), ...Object.keys(rhs)])
    for (const k of keys) {
      const X = lhs[k], Y = rhs[k]
      if (!X || !Y) return false
      const degs = new Set([...X.degrees, ...Y.degrees])
      for (const d of degs) if ((X.dim[d] ?? 0) !== (Y.dim[d] ?? 0)) return false
    }
    return true
  }

// ============================ Finite posets & diagrams =======================

export type FinitePoset = {
  objects: ReadonlyArray<ObjId>
  /** Partial order: leq(a,b) means a ≤ b (at most one arrow a→b). Must be reflexive/transitive/antisymmetric. */
  leq: (a: ObjId, b: ObjId) => boolean
}

/** Diagram over a poset: object assignment + the unique arrow maps D(a≤b): D(a)→D(b). */
export type PosetDiagram<R> = {
  I: FinitePoset
  X: Readonly<Record<ObjId, Complex<R>>>
  /** Map along order: returns the chain-map for a≤b, or undefined if not comparable. Must satisfy identities/composition. */
  arr: (a: ObjId, b: ObjId) => ChainMap<R> | undefined
}

/** Build arr from cover generators (Hasse edges) and compose transitively. */
export const makePosetDiagram =
  <R>(F: Field<R>) =>
  (I: FinitePoset, X: Readonly<Record<ObjId, Complex<R>>>,
   cover: ReadonlyArray<readonly [ObjId, ObjId]>, // a⋖b edges
   edgeMap: (a: ObjId, b: ObjId) => ChainMap<R>    // map for each cover
  ): PosetDiagram<R> => {
    const id = idChainMapField(F)
    const comp = composeChainMap(F)
    // Floyd–Warshall-ish memoized composition along ≤
    const cache = new Map<string, ChainMap<R>>()
    const key = (a:ObjId,b:ObjId)=>`${a}->${b}`

    for (const a of I.objects) cache.set(key(a,a), id(X[a]!))

    // adjacency by immediate covers
    const nxt = new Map<ObjId, ObjId[]>()
    for (const [a,b] of cover) (nxt.get(a) ?? nxt.set(a, []).get(a)!).push(b)

    // BFS compose along order
    for (const a of I.objects) {
      const q: ObjId[] = [a]; const seen = new Set<ObjId>([a])
      while (q.length) {
        const u = q.shift()!
        const outs = nxt.get(u) ?? []
        for (const v of outs) {
          if (!seen.has(v)) { seen.add(v); q.push(v) }
          // record cover edge
          cache.set(key(u,v), edgeMap(u,v))
          // extend all known a→u with u→v
          const au = cache.get(key(a,u))
          if (au) cache.set(key(a,v), comp(edgeMap(u,v), au))
        }
      }
    }

    const arr = (a: ObjId, b: ObjId) =>
      I.leq(a,b) ? (cache.get(key(a,b)) ?? (a===b ? id(X[a]!) : undefined)) : undefined

    return { I, X, arr }
  }

/** A --f--> B <--g-- C  (by ids) */
  export const pushoutInDiagram =
    <R>(F: Field<R>) =>
    (D: PosetDiagram<R>, A: ObjId, B: ObjId, C: ObjId) => {
      const f = D.arr(A,B); const g = D.arr(C,B)
      if (!f || !g) throw new Error('cospan maps not found')

      // Build pushout via cokernel of [f, -g]: A⊕C → B
      const AC = coproductComplex(F)(f.X, g.X)
      const mapBlock: Record<number, R[][]> = {}
    
    for (const n of f.Y.degrees) {
      const fn = f.f[n] ?? ([] as R[][]) // B_n × A_n
      const gn = g.f[n] ?? ([] as R[][]) // B_n × C_n
      const rows = fn.length
      const colsA = fn[0]?.length ?? 0
      const colsC = gn[0]?.length ?? 0
      const M: R[][] = Array.from({ length: rows }, () => Array.from({ length: colsA + colsC }, () => F.zero))
      // [f | -g]
      for (let i = 0; i < rows; i++) {
        for (let j = 0; j < colsA; j++) M[i]![j] = fn[i]?.[j]!
        for (let j = 0; j < colsC; j++) M[i]![colsA + j] = F.neg(gn[i]?.[j]!)
      }
      mapBlock[n] = M
    }
    const spanToCoproduct: ChainMap<R> = { S: f.S, X: AC, Y: f.Y, f: mapBlock }

    // Use cokernel when available, for now return structure and the span witness
    return {
      PO: f.Y, // placeholder - would be cokernel
      fromB: idChainMapField(F)(f.Y), // placeholder
      spanToCoproduct,
    }
  }

/** A <--f-- B --g--> C  (by ids) */
export const pullbackInDiagram =
  <R>(F: Field<R>) =>
  (D: PosetDiagram<R>, A: ObjId, B: ObjId, C: ObjId) => {
    const f = D.arr(B,A); const g = D.arr(B,C)
    if (!f || !g) throw new Error('span maps not found')
    
    // Build pullback via kernel of [f; g]: B → A⊕C
    const AC = coproductComplex(F)(f.Y, g.Y)
    const mapBlock: Record<number, R[][]> = {}
    
    for (const n of f.X.degrees) {
      const fn = f.f[n] ?? ([] as R[][]) // A_n × B_n
      const gn = g.f[n] ?? ([] as R[][]) // C_n × B_n
      // stack [f; g]
      const M: R[][] = [ ...fn, ...gn ] as R[][]
      mapBlock[n] = M
    }
    const cospanToProduct: ChainMap<R> = { S: f.S, X: f.X, Y: AC, f: mapBlock }

    // Use kernel when available, for now return structure and the cospan witness
    return {
      PB: f.X, // placeholder - would be kernel
      toB: idChainMapField(F)(f.X), // placeholder
      cospanToProduct,
    }
  }

/* ========= Left/Right Kan extensions with TRUE universal morphisms ===== */

const tpose = <R>(A: ReadonlyArray<ReadonlyArray<R>>): R[][] => (A[0]?.map((_, j) => A.map(r => r[j]!)) ?? [])

/** Left Kan along u: J→I with REAL universal arr(a,b). */
export const LanPoset =
  <R>(F: Field<R>, resolver: RrefResolver = createRrefResolver()) =>
  (u: (j: ObjId) => ObjId, J: FinitePoset, I: FinitePoset) =>
  (DJ: PosetDiagram<R>): PosetDiagram<R> => {
    const coprod = coproductComplex(F)
    const inc = inclusionIntoCoproduct(F)
    const mul = matMul(F)
    const coords = (A: R[][], b: R[]) => solveLinear(F)(tpose(A), b)
    const imCols = colspaceByRref(F, resolver)

    type SliceMeta = {
      Js: ObjId[]
      P: Complex<R>                 // ∐ D(j)
      Rm: Complex<R>                // ∐ D(dom h)
      s: Record<number,R[][]>       // s: R ⇉ P
      t: Record<number,R[][]>       // t: R ⇉ P
      U: Record<number,R[][]>       // image basis columns of (s - t) in P (per degree)
      B: Record<number,R[][]>       // chosen complement columns in P (basis for cokernel reps)
      q: Record<number,R[][]>       // q: P → C  (coords in B)
      sec: Record<number,R[][]>     // sec: C → P (embeds coords via B)
      C: Complex<R>                 // the actual Lan(i)
    }

    // choose complement to a set of columns U (span in P) by greedy rank extension with std basis
    const chooseComplementCols = (U: R[][], dimP: number): R[][] => {
      const rank = (A: R[][]) => resolver.get(F)(A).pivots.length
      const Istd: R[][] = Array.from({ length: dimP }, (_, j) =>
        Array.from({ length: dimP }, (_, i) => (i === j ? F.one : F.zero)))
      let cur = U.map(col => col.slice()), picked: R[][] = []
      const r0 = rank(cur)
      for (let j = 0; j < dimP; j++) {
        const cand = cur.concat([Istd.map(row => row[j]!)])
        if (rank(cand) > rank(cur)) { picked.push(Istd.map(row => row[j]!)); cur = cand }
        if (picked.length + r0 >= dimP) break
      }
      return picked
    }

    const meta = new Map<ObjId, SliceMeta>()

    // Build Lan(i) for each i with full metadata enabling universal arrows.
    for (const i of I.objects) {
      const Js = J.objects.filter(j => I.leq(u(j), i))
      const parts = Js.map(j => DJ.X[j]!)
      const P = coprod(...parts) // ∐ D(j)

      // edges in slice: j→j' with J.leq(j,j') and both in Js
      type Edge = readonly [ObjId, ObjId]
      const edges: Edge[] = []
      for (const j of Js) for (const j2 of Js)
        if (j !== j2 && J.leq(j, j2)) edges.push([j, j2])

      const Rm = edges.length > 0 ? coprod(...edges.map(([j]) => DJ.X[j]!)) : 
        { S: P.S, degrees: P.degrees, dim: Object.fromEntries(P.degrees.map(n => [n, 0])), d: {} } // empty complex

      // assemble s,t by blocks: s_e = inc_{j'} ∘ D(j→j'), t_e = inc_j
      const s: Record<number,R[][]> = {}
      const t: Record<number,R[][]> = {}
      const incP = Js.map((_, k) => inc(parts, k))

      for (const n of P.degrees) {
        const rowsP = P.dim[n] ?? 0
        const S: R[][] = Array.from({ length: rowsP }, () => [])
        const T: R[][] = Array.from({ length: rowsP }, () => [])
        for (let e = 0; e < edges.length; e++) {
          const [j, j2] = edges[e]!
          const k  = Js.indexOf(j)
          const k2 = Js.indexOf(j2)
          const h = DJ.arr(j, j2); if (!h) throw new Error('missing DJ edge map')
          // s block = inc_{j2} ∘ h
          const SB = mul(incP[k2]!.f[n] ?? [], h.f[n] ?? [])
          const TB = incP[k]!.f[n] ?? []
          // append by columns
          if (S.length === 0) for (let i = 0; i < rowsP; i++) S[i] = []
          if (T.length === 0) for (let i = 0; i < rowsP; i++) T[i] = []
          for (let i = 0; i < rowsP; i++) {
            const srow = SB[i] ?? [], trow = TB[i] ?? []
            for (let c = 0; c < srow.length; c++) S[i]!.push(srow[c]!)
            for (let c = 0; c < trow.length; c++) T[i]!.push(trow[c]!)
          }
        }
        s[n] = S; t[n] = T
      }

      // compute cokernel data per degree
      const U: Record<number,R[][]> = {}
      const B: Record<number,R[][]> = {}
      const q: Record<number,R[][]> = {}
      const sec: Record<number,R[][]> = {}
      const dim: Record<number, number> = {}

      for (const n of P.degrees) {
        // U = image columns of (s - t) in P
        const Sn = s[n] ?? [], Tn = t[n] ?? []
        const rows = Sn.length, cols = Sn[0]?.length ?? 0
        const M: R[][] = Array.from({ length: rows }, () => Array.from({ length: cols }, () => F.zero))
        for (let i = 0; i < rows; i++)
          for (let j = 0; j < cols; j++)
            M[i]![j] = F.add(Sn[i]?.[j] ?? F.zero, F.neg(Tn[i]?.[j] ?? F.zero))
        const Ucols = imCols(M)                    // P_n × r
        U[n] = Ucols
        // choose complement B in P to span quotient reps
        const dimP = P.dim[n] ?? 0
        const Bcols = chooseComplementCols(Ucols, dimP)   // P_n × q
        B[n] = Bcols
        dim[n] = Bcols[0]?.length ?? 0
        // q: P→C = coordinates in basis B, sec: C→P embeds via B
        const qn: R[][] = Array.from({ length: dim[n] }, () => Array.from({ length: dimP }, () => F.zero))
        for (let j = 0; j < dimP; j++) {
          const e = eye(F)(dimP).map(r => r[j] as R)
          const alpha = coords(Bcols, e) // B * alpha = e
          for (let i = 0; i < (dim[n] ?? 0); i++) qn[i]![j] = alpha[i] ?? F.zero
        }
        q[n] = qn
        sec[n] = tpose(Bcols) // (q×dimP)ᵗ = dimP×q columns are basis reps
      }

      const dC: Record<number, Mat<R>> = {}
      const C: Complex<R> = { S: P.S, degrees: P.degrees, dim, d: dC }
      // differentials on C: induced by P via q∘dP∘sec (well-defined in quotients)
      for (const n of P.degrees) {
        const dP = P.d[n] ?? []
        const qn1 = q[n-1] ?? []; const secn = sec[n] ?? []
        dC[n] = mul(qn1, mul(dP, secn))
      }
      const record: SliceMeta = { Js, P, Rm, s, t, U, B, q, sec, C }
      meta.set(i, record)
    }

    // The Lan diagram:
    const X: Record<ObjId, Complex<R>> = {}
    for (const i of I.objects) X[i] = meta.get(i)!.C

    // The universal morphism arr(a,b): Lan(a) → Lan(b) for a≤b (true induced map)
    const arr = (a: ObjId, b: ObjId): ChainMap<R> | undefined => {
      if (!I.leq(a,b)) return undefined
      const A = meta.get(a)!; const Bm = meta.get(b)!
      // Build m_P: P_a → P_b that maps each component j∈(u↓a) into the same j in (u↓b)
      const Pa = A.P, Pb = Bm.P
      const f: Record<number,R[][]> = {}
      for (const n of Pa.degrees) {
        const rows = Pb.dim[n] ?? 0
        const cols = Pa.dim[n] ?? 0
        const M: R[][] = Array.from({ length: rows }, () => Array.from({ length: cols }, () => F.zero))
        // offsets per component
        const dimsA = A.Js.map(j => DJ.X[j]!.dim[n] ?? 0)
        const dimsB = Bm.Js.map(j => DJ.X[j]!.dim[n] ?? 0)
        let offA = 0
        for (let k = 0; k < A.Js.length; k++) {
          const j = A.Js[k]!
          const kk = Bm.Js.indexOf(j) // guaranteed ≥0 by slice inclusion
          const offB = dimsB.slice(0, kk).reduce((s, width) => s + width, 0)
          const w = dimsA[k]!
          for (let c = 0; c < w; c++) M[offB + c]![offA + c] = F.one
          offA += w
        }
        f[n] = M
      }
      const mP: ChainMap<R> = { S: Pa.S, X: Pa, Y: Pb, f }

      // Induced map on cokernels: φ = q_b ∘ mP ∘ sec_a
      const φ: Record<number,R[][]> = {}
      for (const n of Pa.degrees) {
        const Mat = mul(Bm.q[n] ?? [], mul(mP.f[n] ?? [], A.sec[n] ?? []))
        φ[n] = Mat
      }
      const La = A.C, Lb = Bm.C
      return { S: La.S, X: La, Y: Lb, f: φ }
    }

    return { I, X, arr }
  }

/** Right Kan along u: J→I with REAL universal arr(a,b). */
export const RanPoset =
  <R>(F: Field<R>, resolver: RrefResolver = createRrefResolver()) =>
  (u: (j: ObjId) => ObjId, J: FinitePoset, I: FinitePoset) =>
  (DJ: PosetDiagram<R>): PosetDiagram<R> => {
    const prod = productComplex(F)
    const prj = projectionFromProduct(F)
    const mul = matMul(F)
    const kerCols = nullspaceByRref(F, resolver)
    const coords = (A: R[][], b: R[]) => solveLinear(F)(tpose(A), b)

    type SliceMeta = {
      Js: ObjId[]
      P0: Complex<R>                // ∏ D(j)
      Q:  Complex<R>                // ∏ D(tgt h)
      u1: Record<number,R[][]>      // u1: P0 → Q
      u2: Record<number,R[][]>      // u2: P0 → Q
      K:  Complex<R>                // Ker(u1 - u2)
      inc: Record<number,R[][]>     // inc: K → P0  (columns = kernel basis)
      coordK: Record<number,(w:R[])=>R[]> // coordinate solver in K (inc·α = w)
    }

    const meta = new Map<ObjId, SliceMeta>()

    for (const i of I.objects) {
      const Js = J.objects.filter(j => I.leq(i, u(j)))          // (i↓u)
      const parts = Js.map(j => DJ.X[j]!)
      const P0 = prod(...parts)

      // edges j→j' in slice
      type Edge = readonly [ObjId, ObjId]
      const edges: Edge[] = []
      for (const j of Js) for (const j2 of Js)
        if (j !== j2 && J.leq(j, j2)) edges.push([j, j2])
      const Q = edges.length > 0 ? prod(...edges.map(([,j2]) => DJ.X[j2]!)) : 
        { S: P0.S, degrees: P0.degrees, dim: Object.fromEntries(P0.degrees.map(n => [n, 0])), d: {} } // empty complex

      // build u1,u2
      const u1: Record<number,R[][]> = {}
      const u2: Record<number,R[][]> = {}
      const prP = Js.map((_, k) => prj(parts, k))
      const prQ = edges.map(([, j2], eidx) => {
        const tgts = edges.map(([,jj]) => DJ.X[jj]!)
        return prj(tgts, eidx)
      })

      for (let e = 0; e < edges.length; e++) {
        const [j, j2] = edges[e]!
        const k  = Js.indexOf(j)
        const k2 = Js.indexOf(j2)
        const h = DJ.arr(j, j2); if (!h) throw new Error('missing DJ edge map')

        for (const n of P0.degrees) {
          // Se = prQ[e] ∘ h ∘ prP[k],   Te = prQ[e] ∘ prP[k2]
          const Se = mul(prQ[e]!.f[n] ?? [], mul(h.f[n] ?? [], prP[k]!.f[n] ?? []))
          const Te = mul(prQ[e]!.f[n] ?? [],          prP[k2]!.f[n] ?? [])
          const add = (dst: Record<number,R[][]>, B: R[][]) => {
            const prev = dst[n]; if (!prev) { dst[n] = B.map(r=>r.slice()); return }
            for (let i = 0; i < prev.length; i++)
              for (let j = 0; j < (prev[0]?.length ?? 0); j++)
                prev[i]![j] = F.add(prev[i]![j]!, B[i]![j]!)
          }
          add(u1, Se); add(u2, Te)
        }
      }

      // equalizer K = Ker(u1 - u2) with inclusion inc: K → P0 (basis columns)
      const inc: Record<number,R[][]> = {}
      const Kdim: Record<number, number> = {}
      for (const n of P0.degrees) {
        const U1 = u1[n] ?? [], U2 = u2[n] ?? []
        const rows = U1.length, cols = U1[0]?.length ?? 0
        const D: R[][] = Array.from({ length: rows }, () => Array.from({ length: cols }, () => F.zero))
        for (let i = 0; i < rows; i++)
          for (let j = 0; j < cols; j++)
            D[i]![j] = F.add(U1[i]?.[j] ?? F.zero, F.neg(U2[i]?.[j] ?? F.zero))
        // Kernel columns live in domain P0: each column is a vector in P0
        const N = kerCols(D)      // P0_n × k
        inc[n] = N
        Kdim[n] = N[0]?.length ?? 0
      }
      const dK: Record<number, Mat<R>> = {}
      const K: Complex<R> = { S: P0.S, degrees: P0.degrees, dim: Kdim, d: dK }
      // induced differential on K: inc is a chain map iff dQ(u1-u2)=(u1-u2)dP0; we build dK by pullback:
      for (const n of P0.degrees) {
        const dP = P0.d[n] ?? []
        // inc_{n-1} · dK_n = dP_n · inc_n   ⇒ solve for dK via coordinates in columns of inc_{n-1}
        const v = mul(P0.d[n] ?? [], inc[n] ?? [])
        // coordinates α with (inc_{n-1}) α = v  (column-wise)
        const alpha: R[][] = []
        const coord = (w: R[]) => coords(inc[n-1] ?? [], w)
        for (let j = 0; j < (inc[n]?.[0]?.length ?? 0); j++) {
          const w = v.map(row => row[j] ?? F.zero)
          alpha.push(coord(w))
        }
        // pack α columns: dim(K_{n-1}) × dim(K_n)
        const rows = Kdim[n-1] ?? 0, cols = Kdim[n] ?? 0
        const DK: R[][] = Array.from({ length: rows }, () => Array.from({ length: cols }, () => F.zero))
        for (let j = 0; j < cols; j++) {
          const col = alpha[j] ?? []
          for (let i = 0; i < rows; i++) DK[i]![j] = col[i] ?? F.zero
        }
        dK[n] = DK
      }

      // fast coordinate solver in K: α s.t. inc·α = w (precompute left solve per column)
      const coordK: Record<number,(w:R[])=>R[]> = {}
      for (const n of P0.degrees) coordK[n] = (w: R[]) => coords(inc[n] ?? [], w)

      meta.set(i, { Js, P0, Q, u1, u2, K, inc, coordK })
    }

    const X: Record<ObjId, Complex<R>> = {}
    for (const i of I.objects) X[i] = meta.get(i)!.K

    // Universal morphism arr(a,b): Ran(a) → Ran(b) for a≤b
    const arr = (a: ObjId, b: ObjId): ChainMap<R> | undefined => {
      if (!I.leq(a,b)) return undefined
      const A = meta.get(a)!; const Bm = meta.get(b)!
      const Ka = A.K, Kb = Bm.K
      const f: Record<number,R[][]> = {}

      for (const n of Ka.degrees) {
        // projection π_ab: P0_a → P0_b (drop components not in Js_b)
        const rows = Bm.P0.dim[n] ?? 0
        const cols = A.P0.dim[n] ?? 0
        const Πab: R[][] = Array.from({ length: rows }, () => Array.from({ length: cols }, () => F.zero))
        // offsets per component
        let offA = 0
        for (let k = 0; k < A.Js.length; k++) {
          const j = A.Js[k]!
          const w = DJ.X[j]!.dim[n] ?? 0
          const kk = Bm.Js.indexOf(j)
          if (kk >= 0) {
            const offB = Bm.Js.slice(0, kk).reduce((s,jj)=>s+(DJ.X[jj]!.dim[n] ?? 0),0)
            for (let c = 0; c < w; c++) Πab[offB + c]![offA + c] = F.one
          }
          offA += w
        }
        // inc_b ∘ φ_n  =  Πab ∘ inc_a   ⇒   solve for φ_n by coordinates in Kb
        const RHS = mul(Πab, A.inc[n] ?? [])
        // for each column j of RHS, find α with (inc_b) α = RHS[:,j]
        const rowsK = Kb.dim[n] ?? 0
        const colsK = Ka.dim[n] ?? 0
        const Φ: R[][] = Array.from({ length: rowsK }, () => Array.from({ length: colsK }, () => F.zero))
        for (let j = 0; j < colsK; j++) {
          const w = RHS.map(row => row[j] ?? F.zero)
          const alpha = Bm.coordK[n]!(w)
          for (let i = 0; i < rowsK; i++) Φ[i]![j] = alpha[i] ?? F.zero
        }
        f[n] = Φ
      }
      return { S: Ka.S, X: Ka, Y: Kb, f }
    }

    return { I, X, arr }
  }

// ========================= Vector space bridge layer =========================

export type VectorSpace<R> = VectViewNS.VectorSpace<R>

export type LinMap<R> = VectViewNS.LinMap<R>

export const VS = VectViewNS.VS

export const idL =
  <R>(F: Field<R>) =>
  (V: VectorSpace<R>): LinMap<R> => ({
    F, dom: V, cod: V, M: eye(F)(V.dim)
  })

export const composeL =
  <R>(F: Field<R>) =>
  (g: LinMap<R>, f: LinMap<R>): LinMap<R> => {
    if (f.cod !== g.dom) throw new Error('composeL: domain/codomain mismatch')
    const M = matMul(F)(g.M as R[][], f.M as R[][])
    return { F, dom: f.dom, cod: g.cod, M }
  }

/** Convert a `LinMap` to a one-degree `ChainMap` (degree n), handy for demos. */
export const linToChain = VectViewNS.linToChain

/** Extract degree‐wise vector spaces from a complex (std basis). */
export const complexSpaces =
  <R>(F: Field<R>) =>
  (X: Complex<R>): Record<number, VectorSpace<R>> => {
    const out: Record<number, VectorSpace<R>> = {}
    for (const n of X.degrees) out[n] = VectViewNS.VS(F)(X.dim[n] ?? 0)
    return out
  }

// ========================= Poset → Vect (at a chosen degree) =========================

/** Vector space diagram at a single fixed degree n. */
export type VectDiagram<R> = VectViewNS.VectDiagram<R>

/** Extract a Vect diagram for a *single fixed degree* n. */
export const toVectAtDegree = VectViewNS.toVectAtDegree

export const arrowMatrixAtDegree = VectViewNS.arrowMatrixAtDegree

/** Convenience: get the block matrix for a specific arrow at degree n, or zero if no arrow. */
// Pretty-printers are now in the Pretty namespace



// ---------------------------------------------
// FinitePoset: finite set of objects + ≤ relation
// ---------------------------------------------

/** Build a finite poset from objects and Hasse covers. */
export const makeFinitePoset = (
  objects: ReadonlyArray<ObjId>,
  covers: ReadonlyArray<readonly [ObjId, ObjId]>
): FinitePoset => {
  const uniq = Array.from(new Set(objects))
  const idx = new Map<ObjId, number>(uniq.map((o, i) => [o, i]))
  // validate cover endpoints
  for (const [a, b] of covers) {
    if (!idx.has(a) || !idx.has(b)) {
      throw new Error(`makeFinitePoset: unknown object in cover (${a} ⋖ ${b})`)
    }
    if (a === b) throw new Error(`makeFinitePoset: self-cover not allowed (${a} ⋖ ${b})`)
  }

  const n = uniq.length
  // reachability matrix; start with reflexive closure
  const reach: boolean[][] = Array.from({ length: n }, (_, i) =>
    Array.from({ length: n }, (_, j) => i === j)
  )
  // add cover edges
  for (const [a, b] of covers) {
    reach[idx.get(a)!]![idx.get(b)!] = true
  }
  // Floyd–Warshall transitive closure
  for (let k = 0; k < n; k++) {
    for (let i = 0; i < n; i++) if (reach[i]![k]) {
      for (let j = 0; j < n; j++) if (reach[k]![j]) {
        reach[i]![j] = true
      }
    }
  }
  // antisymmetry check: i ≤ j and j ≤ i ⇒ i==j
  for (let i = 0; i < n; i++) {
    for (let j = 0; j < n; j++) {
      if (i !== j && reach[i]![j] && reach[j]![i]) {
        const ai = uniq[i]!, aj = uniq[j]!
        throw new Error(`makeFinitePoset: cycle detected (${ai} ≼ ${aj} and ${aj} ≼ ${ai})`)
      }
    }
  }

  const leq = (a: ObjId, b: ObjId): boolean => {
    const ia = idx.get(a), ib = idx.get(b)
    if (ia == null || ib == null) return false
    return reach[ia]![ib]!
  }

  return { objects: uniq, leq }
}

/** Optional: quick text view of a poset. */
export const prettyPoset = (P: FinitePoset): string => {
  const lines: string[] = []
  lines.push(`Objects: ${P.objects.join(', ')}`)
  for (const a of P.objects) {
    const ups = P.objects.filter(b => a !== b && P.leq(a, b))
    if (ups.length) lines.push(`  ${a} ≤ { ${ups.join(', ')} }`)
  }
  return lines.join('\n')
}

/** Handy identity map builder (matches Complex shape). */
export const idChainMapCompat =
  <R>(X: Complex<R>): ChainMap<R> => {
    const { S } = X
    const f: Record<number, R[][]> = {}
    for (const n of X.degrees) {
      const dim = X.dim[n] ?? 0
      const I = Array.from({ length: dim }, (_, i) =>
        Array.from({ length: dim }, (_, j) => (i === j ? S.one : S.zero))
      )
      f[n] = I
    }
    return { S: X.S, X, Y: X, f }
  }

/**
 * Construct a PosetDiagram from:
 *  - a poset I,
 *  - node complexes X,
 *  - a list of arrow entries [a, b, f] where a ≤ b.
 */
export const makePosetDiagramCompat = <R>(
  I: FinitePoset,
  X: Readonly<Record<ObjId, Complex<R>>>,
  arrows: ReadonlyArray<readonly [ObjId, ObjId, ChainMap<R>]> = []
): PosetDiagram<R> => {
  // guard: nodes cover all objects
  for (const o of I.objects) {
    if (!X[o]) throw new Error(`makePosetDiagram: missing node complex for object '${o}'`)
  }
  // store arrows in a nested Map for quick lookup
  const table = new Map<ObjId, Map<ObjId, ChainMap<R>>>()
  const put = (a: ObjId, b: ObjId, f: ChainMap<R>) => {
    if (!I.leq(a, b)) throw new Error(`makePosetDiagram: arrow provided where ${a} ≰ ${b}`)
    if (!table.has(a)) table.set(a, new Map())
    table.get(a)!.set(b, f)
  }
  for (const [a, b, f] of arrows) put(a, b, f)

  const arr = (a: ObjId, b: ObjId): ChainMap<R> | undefined =>
    table.get(a)?.get(b)

  return { I, X, arr }
}

/* ================================================================
   DiagramClosure lives in stdlib/diagram-closure
   ================================================================ */

/* ================================================================
   DiscreteCategory — when you need explicit categorical structure
   ================================================================ */

// Category core definitions live in stdlib/category
/* ================================================================
   Integration with existing infrastructure
   ================================================================ */

/**
 * Compare codensity monad across adjunction.
 *
 * @deprecated Schedule a relative monad comparison via the Street-action
 * analyzers instead; this helper only observes classical endofunctors.
 */
export const compareCodensityAcrossAdjunction = <
  CO,
  DO,
  FO extends CatFunctor<CO, DO>,
  UO extends CatFunctor<DO, CO>,
  BO,
  BM
>(
  adj: Adjunction<CO, DO, FO, UO>,
  G: CFunctor<BO, BM, FinSetObj, FinSetMor>,
  A: FinSetObj
) => {
  // This would compare T^G(A) with T^{G'}(F(A)) where G' = F ∘ G ∘ U
  // For equivalences, these should be naturally isomorphic
  return {
    originalCodensity: codensityCarrierFinSet(G.source, G, A),
    transportedCodensity: "placeholder", // Would compute via pushforward
    comparison: "placeholder" // Would check natural isomorphism
  }
}

/**
 * Matrix pretty-printing for pushed monads in Vect.
 *
 * @deprecated Prefer reporting via the relative monad construction diagnostics,
 * which surface the same matrices as witness payloads.
 */
export const prettyPrintPushedMonad = (
  pushedMonad: CatMonad<unknown>,
  V: EnhancedVect.VectObj
) => {
  const TV = assertVectObj(pushedMonad.endofunctor.onObj(V))
  return {
    originalDim: V.dim,
    pushedDim: TV.dim,
    unitMatrix: "placeholder", // Would extract matrix from unit
    multMatrix: "placeholder"  // Would extract matrix from mult
  }
}

/* ================================================================
   Concrete pushforward monad examples
  ================================================================ */

/** Free vector space functor FinSet -> Vect */
type VectObjShape = { readonly dim: number }

const isVectObjShape = (value: unknown): value is VectObjShape =>
  typeof value === 'object' &&
  value !== null &&
  'dim' in value &&
  typeof (value as { dim?: unknown }).dim === 'number'

const assertVectObj = (value: unknown): EnhancedVect.VectObj => {
  if (!isVectObjShape(value)) {
    throw new TypeError('Expected a Vect object')
  }
  return value as EnhancedVect.VectObj
}

type MatrixShape = ReadonlyArray<ReadonlyArray<number>>

const isMatrixShape = (value: unknown): value is MatrixShape =>
  isReadonlyArray(value) &&
  value.every(
    (row): row is ReadonlyArray<number> =>
      isReadonlyArray(row) && row.every((entry) => typeof entry === 'number')
  )

type VectMorShape = {
  readonly matrix: MatrixShape
  readonly from: VectObjShape
  readonly to: VectObjShape
}

const isVectMorShape = (value: unknown): value is VectMorShape =>
  typeof value === 'object' &&
  value !== null &&
  'matrix' in value &&
  'from' in value &&
  'to' in value &&
  isMatrixShape((value as { matrix?: unknown }).matrix) &&
  isVectObjShape((value as { from?: unknown }).from) &&
  isVectObjShape((value as { to?: unknown }).to)

const assertVectMor = (value: unknown): EnhancedVect.VectMor => {
  if (!isVectMorShape(value)) {
    throw new TypeError('Expected a Vect morphism')
  }
  return value as EnhancedVect.VectMor
}

export const freeVectFunctor = (): CatFunctor<typeof FinSet, typeof EnhancedVect.Vect> => ({
  source: FinSet,
  target: EnhancedVect.Vect,
  onObj: (obj: ObjOf<typeof FinSet>) => {
    const S = assertFinSetObj(obj)
    return { dim: S.elements.length }
  },
  onMor: (mor: MorOf<typeof FinSet>) => {
    const f = assertFinSetMor(mor)
    const rows = f.to.elements.length
    const cols = f.from.elements.length
    const matrix = Array.from({ length: rows }, () => Array(cols).fill(0))
    for (let j = 0; j < cols; j++) {
      const targetIndex = f.map[j]
      if (targetIndex === undefined) {
        throw new Error('Free functor: missing image index for basis element')
      }
      matrix[targetIndex]![j] = 1
    }
    return {
      matrix: matrix.map((row) => row.slice()),
      from: { dim: cols },
      to: { dim: rows }
    }
  }
})

/** Forgetful functor Vect -> FinSet */
export const forgetVectFunctor = (): CatFunctor<typeof EnhancedVect.Vect, typeof FinSet> => ({
  source: EnhancedVect.Vect,
  target: FinSet,
  onObj: (obj: ObjOf<typeof EnhancedVect.Vect>) => {
    const V = assertVectObj(obj)
    return makeFinSetObj(Array.from({ length: V.dim }, (_, i) => i))
  },
  onMor: (mor: MorOf<typeof EnhancedVect.Vect>) => {
    const f = assertVectMor(mor)
    const from = makeFinSetObj(Array.from({ length: f.from.dim }, (_, i) => i))
    const to = makeFinSetObj(Array.from({ length: f.to.dim }, (_, i) => i))
    const map = Array.from({ length: f.from.dim }, (_, i) =>
      i < f.to.dim ? i : 0
    )
    return { from, to, map }
  }
})

/** Free-Forgetful adjunction between FinSet and Vect */
export const freeForgetfulAdjunction = (): Adjunction<
  typeof FinSet,
  typeof EnhancedVect.Vect,
  CatFunctor<typeof FinSet, typeof EnhancedVect.Vect>,
  CatFunctor<typeof EnhancedVect.Vect, typeof FinSet>
> => {
  const F = freeVectFunctor()  // Free: FinSet -> Vect
  const U = forgetVectFunctor()  // Forget: Vect -> FinSet

  // Unit: Id_FinSet ⇒ U ∘ F (inclusion of set into free vector space)
  const unit: CatNatTrans<
    CatId<typeof FinSet>,
    CatCompose<typeof F, typeof U>
  > = {
    source: idFun(FinSet),
    target: composeFun(F, U),
    component: (obj: ObjOf<typeof FinSet>) => FinSet.id(assertFinSetObj(obj))
  }

  // Counit: F ∘ U ⇒ Id_Vect (evaluation of linear combination)
  const counit: CatNatTrans<
    CatCompose<typeof U, typeof F>,
    CatId<typeof EnhancedVect.Vect>
  > = {
    source: composeFun(U, F),
    target: idFun(EnhancedVect.Vect),
    component: (obj: ObjOf<typeof EnhancedVect.Vect>) =>
      EnhancedVect.Vect.id(assertVectObj(obj))
  }
  
  return { F, U, unit, counit }
}

/** Example: List monad on FinSet */
export const listMonadFinSet = (): CatMonad<typeof FinSet> => {
  const listElementsFor = (S: FinSetObj): ReadonlyArray<ReadonlyArray<FinSetElem>> => {
    const lists: Array<ReadonlyArray<FinSetElem>> = [[]]
    const extend = (
      prefix: ReadonlyArray<FinSetElem>,
      remaining: number
    ): void => {
      if (remaining === 0) {
        lists.push(prefix)
        return
      }
      for (const elem of S.elements) {
        extend([...prefix, elem], remaining - 1)
      }
    }
    for (let len = 1; len <= 3; len++) {
      extend([], len)
    }
    return lists
  }

  const findListIndex = (
    haystack: ReadonlyArray<ReadonlyArray<FinSetElem>>,
    needle: ReadonlyArray<FinSetElem>
  ): number =>
    haystack.findIndex(
      (candidate) =>
        candidate.length === needle.length &&
        candidate.every((value, idx) => Object.is(value, needle[idx]))
    )

  const mapElementVia = (f: FinSetMor, value: FinSetElem): FinSetElem => {
    const domainIndex = f.from.elements.findIndex((candidate) => Object.is(candidate, value))
    if (domainIndex < 0) {
      throw new Error('ListFunctor.onMor: value not found in domain')
    }
    const imageIndex = f.map[domainIndex]
    if (imageIndex === undefined) {
      throw new Error('ListFunctor.onMor: missing image index for value')
    }
    if (imageIndex < 0 || imageIndex >= f.to.elements.length) {
      throw new Error('ListFunctor.onMor: image index out of bounds')
    }
    return f.to.elements[imageIndex]!
  }

  const listObjectFor = (S: FinSetObj): FinSetObjOf<ReadonlyArray<FinSetElem>> =>
    makeFinSetObj(listElementsFor(S))

  const ListFunctor: CatFunctor<typeof FinSet, typeof FinSet> = {
    source: FinSet,
    target: FinSet,
    onObj: (obj: ObjOf<typeof FinSet>) => listObjectFor(assertFinSetObj(obj)),
    onMor: (mor: MorOf<typeof FinSet>) => {
      const f = assertFinSetMor(mor)
      const listS = listObjectFor(f.from)
      const listT = listObjectFor(f.to)
      const domainLists = assertListElements(listS.elements)
      const codomainLists = assertListElements(listT.elements)
      const map = domainLists.map((list) => {
        const mappedList = list.map((value) => mapElementVia(f, value))
        const idx = findListIndex(codomainLists, mappedList)
        if (idx < 0) {
          throw new Error('ListFunctor.onMor: mapped list not found in codomain')
        }
        return idx
      })
      return { from: listS, to: listT, map }
    }
  }

  const unit: CatNatTrans<CatId<typeof FinSet>, typeof ListFunctor> = {
    source: idFun(FinSet),
    target: ListFunctor,
    component: (obj: unknown) => {
      const S = assertFinSetObj(obj)
      const listS = listObjectFor(S)
      const codomainLists = assertListElements(listS.elements)
      const map = S.elements.map((value) => {
        const idx = findListIndex(codomainLists, [value])
        if (idx < 0) {
          throw new Error('ListFunctor.unit: singleton list missing from codomain')
        }
        return idx
      })
      return { from: S, to: listS, map }
    }
  }

  const mult: CatNatTrans<CatCompose<typeof ListFunctor, typeof ListFunctor>, typeof ListFunctor> = {
    source: composeFun(ListFunctor, ListFunctor),
    target: ListFunctor,
    component: (obj: unknown) => {
      const S = assertFinSetObj(obj)
      const listS = listObjectFor(S)
      const listListS = listObjectFor(listS)
      const nestedLists = assertNestedListElements(listListS.elements)
      const codomainLists = assertListElements(listS.elements)
      const map = nestedLists.map((nestedList) => {
        const flattened = nestedList.flat() as ReadonlyArray<FinSetElem>
        const idx = findListIndex(codomainLists, flattened)
        if (idx < 0) {
          throw new Error('ListFunctor.mult: flattened list missing from codomain')
        }
        return idx
      })
      return { from: listListS, to: listS, map }
    }
  }
  
  return {
    category: FinSet,
    endofunctor: ListFunctor,
    unit,
    mult
  }
}

export namespace DiscreteCategory {
  /** Morphism in discrete category (only identities exist) */
  export type DiscreteMor<I> = { readonly tag: "Id"; readonly obj: I }

  /** Discrete category: only identity morphisms */
  export interface Discrete<I> {
    readonly kind: "Discrete"
    readonly objects: ReadonlyArray<I>
    readonly id: (i: I) => DiscreteMor<I>
    readonly compose: (g: DiscreteMor<I>, f: DiscreteMor<I>) => DiscreteMor<I>
    readonly isId: (m: DiscreteMor<I>) => boolean
  }

  /** Create discrete category from objects */
  export const create = <I>(objects: ReadonlyArray<I>): Discrete<I> => ({
    kind: "Discrete",
    objects,
    id: (i) => ({ tag: "Id", obj: i }),
    compose: (g, f) => {
      if (g.tag !== "Id" || f.tag !== "Id") throw new Error("Non-identity in Discrete")
      if (g.obj !== f.obj) throw new Error("Cannot compose identities on different objects")
      return f // or g; both are the same identity
    },
    isId: (m) => m.tag === "Id"
  })

  /** Bridge: family as functor from discrete category to complexes */
  export const familyAsFunctor =
    <I, R>(disc: Discrete<I>, fam: IndexedFamilies.Family<I, Complex<R>>) => ({
      source: disc,
      onObj: (i: I) => fam(i),
      onMor: (f: DiscreteMor<I>) => {
        const X = fam(f.obj)
        return idChainMapCompat(X) // identity on the complex
      }
    })

  /** Adapter: view Discrete(I) as a (finite) groupoid (only identities) */
  export const DiscreteAsGroupoid = <I>(Icar: ReadonlyArray<I>): FiniteGroupoid<I, DiscreteMor<I>> => {
    const D = create(Icar)
    return {
      ...D,
      objects: Icar,
      hom: (a, b) => (a === b ? [D.id(a)] : []),
      dom: (m) => m.obj,
      cod: (m) => m.obj,
      inv: (m) => m // identities invert to themselves
    }
  }
}

/* ================================================================
   Groupoid utilities and Kan extensions via isomorphism classes
   ================================================================ */

/** Does there exist an isomorphism a ≅ b ? */
export const hasIso = <O, M>(G: FiniteGroupoid<O, M>, a: O, b: O): boolean => {
  if (a === b) return true
  const seen = new Set<O>()
  const q: O[] = [a]
  seen.add(a)
  while (q.length) {
    const x = q.shift()!
    for (const y of G.objects) {
      if (G.hom(x, y).length > 0 && !seen.has(y)) {
        if (y === b) return true
        seen.add(y)
        q.push(y)
      }
    }
  }
  return false
}

/** Partition objects into isomorphism classes (connected components) */
export const isoClasses = <O, M>(G: FiniteGroupoid<O, M>): ReadonlyArray<ReadonlyArray<O>> => {
  const classes: O[][] = []
  const unvisited = new Set(G.objects as O[])
  while (unvisited.size) {
    const start = unvisited.values().next().value as O
    const comp: O[] = []
    const q: O[] = [start]
    unvisited.delete(start)
    comp.push(start)
    while (q.length) {
      const x = q.shift()!
      for (const y of G.objects) {
        if (unvisited.has(y) && (G.hom(x, y).length > 0 || G.hom(y, x).length > 0)) {
          unvisited.delete(y)
          comp.push(y)
          q.push(y)
        }
      }
    }
    classes.push(comp)
  }
  return classes
}

/** Reindex (pullback) along a groupoid functor u: G -> H (precomposition) */
export const reindexGroupoid = <GO, GM, HO, HM, O, M>(
  u: GFunctor<GO, GM, HO, HM>,
  F: { onObj: (h: HO) => O; onMor?: (m: HM) => M }
) => ({
  onObj: (g: GO) => F.onObj(u.onObj(g)),
  onMor: F.onMor ? (m: GM) => F.onMor!(u.onMor(m)) : undefined
})

/** Left Kan extension along groupoid functors via isomorphism classes */
export const lanGroupoidViaClasses = <GO, GM, HO, HM, O, M>(
  H: FiniteGroupoid<HO, HM>,
  G: FiniteGroupoid<GO, GM>,
  u: GFunctor<GO, GM, HO, HM>,
  Fobj: IndexedFamilies.Family<GO, O>,                    // object part of F : G -> C
  IfinH: IndexedFamilies.FiniteIndex<HO>,
  C: CategoryLimits.HasFiniteCoproducts<O, M>
) => {
  const classesG = isoClasses(G) // iso classes of G-objects
  const classRep = new Map<GO, GO>()
  for (const comp of classesG) for (const g of comp) classRep.set(g, comp[0]!)

  const cacheObj = new Map<HO, O>()
  const cacheInj = new Map<HO, ReadonlyArray<readonly [GO, M]>>()

  for (const h of IfinH.carrier) {
    // collect representative g of each G-iso-class where u(g) ≅ h
    const reps: GO[] = []
    const seenRep = new Set<GO>()
    for (const g of G.objects) {
      if (hasIso(H, u.onObj(g), h)) {
        const r = classRep.get(g)!
        if (!seenRep.has(r)) { seenRep.add(r); reps.push(r) }
      }
    }
    const { obj, injections } = C.coproduct(reps.map((r) => Fobj(r)))
    cacheObj.set(h, obj)
    cacheInj.set(h, injections.map((m, k) => [reps[k]!, m] as const))
  }

  return {
    at: (h: HO) => cacheObj.get(h)!,
    injections: (h: HO) => cacheInj.get(h)!
  }
}

/** Right Kan extension along groupoid functors via isomorphism classes */
export const ranGroupoidViaClasses = <GO, GM, HO, HM, O, M>(
  H: FiniteGroupoid<HO, HM>,
  G: FiniteGroupoid<GO, GM>,
  u: GFunctor<GO, GM, HO, HM>,
  Fobj: IndexedFamilies.Family<GO, O>,
  IfinH: IndexedFamilies.FiniteIndex<HO>,
  C: CategoryLimits.HasFiniteProducts<O, M>
) => {
  const classesG = isoClasses(G)
  const classRep = new Map<GO, GO>()
  for (const comp of classesG) for (const g of comp) classRep.set(g, comp[0]!)

  const cacheObj = new Map<HO, O>()
  const cacheProj = new Map<HO, ReadonlyArray<readonly [GO, M]>>()

  for (const h of IfinH.carrier) {
    const reps: GO[] = []
    const seenRep = new Set<GO>()
    for (const g of G.objects) {
      if (hasIso(H, u.onObj(g), h)) {
        const r = classRep.get(g)!
        if (!seenRep.has(r)) { seenRep.add(r); reps.push(r) }
      }
    }
    const { obj, projections } = C.product(reps.map((r) => Fobj(r)))
    cacheObj.set(h, obj)
    cacheProj.set(h, projections.map((m, k) => [reps[k]!, m] as const))
  }

  return {
    at: (h: HO) => cacheObj.get(h)!,
    projections: (h: HO) => cacheProj.get(h)!
  }
}

/** Full groupoid Left Kan with optional automorphism quotient */
export const lanGroupoidFull = <GO, GM, HO, HM, O, M>(
  Cat: Category<O, M> & ArrowFamilies.HasDomCod<O, M>,
  H: FiniteGroupoid<HO, HM>,
  G: FiniteGroupoid<GO, GM>,
  u: GFunctor<GO, GM, HO, HM>,
  F: { onObj: (g: GO) => O; onMor?: (phi: GM) => M },   // F on isos (optional; req'd if quotienting)
  IfinH: IndexedFamilies.FiniteIndex<HO>,
  C: CategoryLimits.HasFiniteCoproducts<O, M> & Partial<CategoryLimits.HasCoequalizers<O, M>> & Partial<CategoryLimits.HasInitial<O, M>>
) => {
  if (!C.coequalizer || !F.onMor) {
    const lite = lanGroupoidViaClasses(H, G, u, F.onObj, IfinH, C)
    return { at: lite.at }
  }

  const at: IndexedFamilies.Family<HO, O> = (h) => {
    // objects in (u ↓ h): pairs (g, α:u(g)→h) with α iso in H
    const objs: Array<{ g: GO; alpha: HM }> = []
    for (const g of G.objects) for (const a of H.hom(u.onObj(g), h)) objs.push({ g, alpha: a })
    if (objs.length === 0) {
      if ('initialObj' in C && C.initialObj !== undefined) {
        return C.initialObj
      }
      const empty = C.coproduct([])
      if (empty) return empty.obj
      throw new Error('lanGroupoidFull: empty fiber and no initial object')
    }

    // start: ⨿ F(g_i)
    const { obj: Cop0, injections } = C.coproduct(objs.map(o => F.onObj(o.g)))
    let Cobj = Cop0
    let inj = injections.slice()

    const onMor = F.onMor!
    const coequalizer = C.coequalizer!

    const eqH = (m1: HM, m2: HM) =>
      H.dom(m1) === H.dom(m2) && H.cod(m1) === H.cod(m2) && H.isId!(H.compose(H.inv(m1), m2))

    for (let s = 0; s < objs.length; s++) {
      for (let t = 0; t < objs.length; t++) {
        const src = objs[s]!, dst = objs[t]!
        for (const phi of G.hom(src.g, dst.g)) {
          if (!eqH(H.compose(dst.alpha, u.onMor(phi)), src.alpha)) continue
          const f = inj[s]!
          const g2 = Cat.compose(inj[t]!, onMor(phi))
          const { obj: Q, coequalize: q } = coequalizer(f, g2)
          Cobj = Q
          for (let k = 0; k < inj.length; k++) {
            const leg = inj[k]
            if (leg) inj[k] = Cat.compose(q, leg)
          }
        }
      }
    }
    return Cobj
  }
  return { at }
}

/** Full groupoid Right Kan with optional automorphism quotient */
export const ranGroupoidFull = <GO, GM, HO, HM, O, M>(
  Cat: Category<O, M> & ArrowFamilies.HasDomCod<O, M>,
  H: FiniteGroupoid<HO, HM>,
  G: FiniteGroupoid<GO, GM>,
  u: GFunctor<GO, GM, HO, HM>,
  F: { onObj: (g: GO) => O; onMor?: (phi: GM) => M; inv?: (m: M) => M }, // need inverse for equalizer-side
  IfinH: IndexedFamilies.FiniteIndex<HO>,
  C: CategoryLimits.HasFiniteProducts<O, M> & Partial<CategoryLimits.HasEqualizers<O, M>> & Partial<CategoryLimits.HasTerminal<O, M>>
) => {
  if (!C.equalizer || !F.onMor || !F.inv) {
    const lite = ranGroupoidViaClasses(H, G, u, F.onObj, IfinH, C)
    return { at: lite.at }
  }

  const at: IndexedFamilies.Family<HO, O> = (h) => {
    const objs: Array<{ g: GO; alpha: HM }> = []
    for (const g of G.objects) for (const a of H.hom(u.onObj(g), h)) objs.push({ g, alpha: a })

    if (objs.length === 0) {
      if ('terminalObj' in C && C.terminalObj !== undefined) {
        return C.terminalObj
      }
      const empty = C.product([])
      if (empty) return empty.obj
      throw new Error('ranGroupoidFull: empty fiber and no terminal object')
    }

    const eqH = (m1: HM, m2: HM) =>
      H.dom(m1) === H.dom(m2) && H.cod(m1) === H.cod(m2) && H.isId!(H.compose(H.inv(m1), m2))

    const { obj: Prod0, projections } = C.product(objs.map(o => F.onObj(o.g)))
    let Pobj = Prod0
    let proj = projections.slice()

    const onMor = F.onMor!
    const invert = F.inv!
    const equalizer = C.equalizer!

    for (let s = 0; s < objs.length; s++) {
      for (let t = 0; t < objs.length; t++) {
        const src = objs[s]!, dst = objs[t]!
        for (const phi of G.hom(src.g, dst.g)) {
          if (!eqH(H.compose(dst.alpha, u.onMor(phi)), src.alpha)) continue
          const pi_s = proj[s]!
          const pi_t = proj[t]!
          const rhs = Cat.compose(invert(onMor(phi)), pi_t)
          const { obj: E, equalize: e } = equalizer(pi_s, rhs)
          Pobj = E
          for (let k = 0; k < proj.length; k++) {
            const leg = proj[k]
            if (leg) proj[k] = Cat.compose(leg, e)
          }
        }
      }
    }
    return Pobj
  }
  return { at }
}

/** Minimal constructor for two-object isomorphic groupoid (for tests) */
export const twoObjIsoGroupoid = <T>(a: T, b: T): FiniteGroupoid<T, { from: T; to: T; tag: 'iso' | 'id' }> => {
  const id = (x: T) => ({ from: x, to: x, tag: 'id' } as const)
  const iso = (x: T, y: T) => ({ from: x, to: y, tag: 'iso' } as const)
  const objects: ReadonlyArray<T> = [a, b]
  const hom = (x: T, y: T) => {
    if (x === y) return [id(x)]
    if ((x === a && y === b) || (x === b && y === a)) return [iso(x, y)]
    return []
  }
  return {
    objects,
    id,
    compose: (g, f) => {
      if (f.to !== g.from) throw new Error('compose mismatch')
      if (f.tag === 'id') return g
      if (g.tag === 'id') return f
      // iso ∘ iso = id (since unique up to our one-iso model)
      return id(f.from)
    },
    dom: (m) => m.from,
    cod: (m) => m.to,
    inv: (m) => (m.tag === 'id' ? m : { from: m.to, to: m.from, tag: 'iso' }),
    hom,
    isId: (m) => m.tag === 'id'
  }
}

/* ================================================================
   Finite Set category with complete categorical structure
   ================================================================ */

export type FinSetElem = unknown

export interface FinSetObj {
  elements: ReadonlyArray<FinSetElem>
}

export const FinSetObj = Symbol.for('FinSetObj')

export interface FinSetMor {
  from: FinSetObj
  to: FinSetObj
  map: ReadonlyArray<number> // total function by index: [0..|from|-1] -> [0..|to|-1]
}

export const FinSetMor = Symbol.for('FinSetMor')

export interface FinSetPushoutWitness extends PushoutData<FinSetObj, FinSetMor> {
  readonly coproduct: FinSetObj
  readonly coproductInjections: readonly [FinSetMor, FinSetMor]
  readonly quotient: FinSetMor
}

const isReadonlyArray = (value: unknown): value is ReadonlyArray<unknown> =>
  Array.isArray(value)

export const isFinSetObj = (value: unknown): value is FinSetObj =>
  typeof value === 'object' &&
  value !== null &&
  'elements' in value &&
  isReadonlyArray((value as { elements?: unknown }).elements)

export const assertFinSetObj = (value: unknown): FinSetObj => {
  if (!isFinSetObj(value)) {
    throw new TypeError('Expected a FinSet object')
  }
  return value
}

const isNumberArray = (value: unknown): value is ReadonlyArray<number> =>
  isReadonlyArray(value) && value.every((entry) => typeof entry === 'number')

export const isFinSetMor = (value: unknown): value is FinSetMor =>
  typeof value === 'object' &&
  value !== null &&
  'from' in value &&
  'to' in value &&
  'map' in value &&
  isFinSetObj((value as { from?: unknown }).from) &&
  isFinSetObj((value as { to?: unknown }).to) &&
  isNumberArray((value as { map?: unknown }).map)

export const assertFinSetMor = (value: unknown): FinSetMor => {
  if (!isFinSetMor(value)) {
    throw new TypeError('Expected a FinSet morphism')
  }
  return value
}

type FinSetObjOf<T> = FinSetObj & { elements: ReadonlyArray<T> }

const isListElements = (
  elements: ReadonlyArray<FinSetElem>
): elements is ReadonlyArray<ReadonlyArray<FinSetElem>> =>
  elements.every((entry): entry is ReadonlyArray<FinSetElem> => Array.isArray(entry))

const isNestedListElements = (
  elements: ReadonlyArray<FinSetElem>
): elements is ReadonlyArray<ReadonlyArray<ReadonlyArray<FinSetElem>>> =>
  elements.every(
    (entry): entry is ReadonlyArray<ReadonlyArray<FinSetElem>> =>
      Array.isArray(entry) &&
      entry.every((inner): inner is ReadonlyArray<FinSetElem> => Array.isArray(inner))
  )

const assertListElements = (
  elements: ReadonlyArray<FinSetElem>
): ReadonlyArray<ReadonlyArray<FinSetElem>> => {
  if (!isListElements(elements)) {
    throw new TypeError('Expected list elements in FinSet object')
  }
  return elements
}

const assertNestedListElements = (
  elements: ReadonlyArray<FinSetElem>
): ReadonlyArray<ReadonlyArray<ReadonlyArray<FinSetElem>>> => {
  if (!isNestedListElements(elements)) {
    throw new TypeError('Expected nested list elements in FinSet object')
  }
  return elements
}

export const makeFinSetObj = <T>(elements: ReadonlyArray<T>): FinSetObjOf<T> => ({ elements })

const terminalFinSetObj: FinSetObj = { elements: [null] }
const initialFinSetObj: FinSetObj = { elements: [] }

const FINSET_FALSE_INDEX = 0
const FINSET_TRUE_INDEX = 1

const finsetTruthValuesObj: FinSetObj = { elements: [false, true] }

export const FinSetTruthValues = finsetTruthValuesObj

const finsetTruthArrowMor: FinSetMor = {
  from: terminalFinSetObj,
  to: finsetTruthValuesObj,
  map: [FINSET_TRUE_INDEX],
}

export const FinSetTruthArrow = finsetTruthArrowMor

const terminateFinSetAtTerminal = (X: FinSetObj): FinSetMor => ({
  from: X,
  to: terminalFinSetObj,
  map: Array.from({ length: X.elements.length }, () => 0)
})

export interface FinSetSubobjectWitness {
  readonly subobject: FinSetObj
  readonly inclusion: FinSetMor
}

export interface FinSetTopSubobjectWitness {
  readonly top: FinSetSubobjectWitness
  readonly dominates: (candidate: FinSetMor) => FinSetSubobjectLeqResult
}

export interface FinSetBottomSubobjectWitness {
  readonly bottom: FinSetSubobjectWitness
  readonly subordinate: (candidate: FinSetMor) => FinSetSubobjectLeqResult
}

let cachedFinSetPullbackHelpers: typeof import("../../pullback") | undefined

const getFinSetPullbackHelpers = (): typeof import("../../pullback") => {
  if (!cachedFinSetPullbackHelpers) {
    cachedFinSetPullbackHelpers = require("../../pullback") as typeof import("../../pullback")
  }
  return cachedFinSetPullbackHelpers
}

export const finsetCharacteristic = (monomorphism: FinSetMor): FinSetMor => {
  const domain = monomorphism.from
  const codomain = monomorphism.to

  if (monomorphism.map.length !== domain.elements.length) {
    throw new Error('finsetCharacteristic: monomorphism map must enumerate every domain element.')
  }

  const seen = new Set<number>()
  monomorphism.map.forEach((image, index) => {
    if (image < 0 || image >= codomain.elements.length) {
      throw new Error(`finsetCharacteristic: image ${image} out of bounds for the codomain.`)
    }
    if (seen.has(image)) {
      throw new Error('finsetCharacteristic: arrow is not injective and cannot classify a subobject.')
    }
    seen.add(image)
    if (domain.elements[index] === undefined) {
      throw new Error('finsetCharacteristic: domain element missing for monomorphism index.')
    }
  })

  const map = codomain.elements.map((_value, index) => (seen.has(index) ? FINSET_TRUE_INDEX : FINSET_FALSE_INDEX))
  return { from: codomain, to: FinSetTruthValues, map }
}

<<<<<<< HEAD
const makeLazyArrow = (compute: () => FinSetMor): FinSetMor => {
  let cached: FinSetMor | undefined
  const ensure = (): FinSetMor => {
    if (!cached) {
      cached = compute()
    }
    return cached
  }

  return Object.freeze({
    get from() {
      return ensure().from
    },
    get to() {
      return ensure().to
    },
    get map() {
      return ensure().map
    },
  }) as FinSetMor
}

const FinSetFalseArrowLazy = makeLazyArrow(() =>
  finsetCharacteristic(FinSet.initialArrow(FinSet.terminalObj)),
)

export const FinSetFalseArrow: FinSetMor = FinSetFalseArrowLazy

const FinSetNegationLazy = makeLazyArrow(() => finsetCharacteristic(FinSetFalseArrowLazy))

export const FinSetNegation: FinSetMor = FinSetNegationLazy

=======
>>>>>>> 951cef2a
export const finsetCharacteristicComplement = (characteristic: FinSetMor): FinSetMor => {
  if (characteristic.to !== FinSetTruthValues) {
    throw new Error('finsetCharacteristicComplement: characteristic must land in the truth-value object.')
  }

  if (characteristic.map.length !== characteristic.from.elements.length) {
    throw new Error('finsetCharacteristicComplement: characteristic must enumerate every domain element.')
  }

  const map = characteristic.map.map((value, index) => {
    if (value === FINSET_TRUE_INDEX) {
      return FINSET_FALSE_INDEX
    }
    if (value === FINSET_FALSE_INDEX) {
      if (characteristic.from.elements[index] === undefined) {
        throw new Error('finsetCharacteristicComplement: missing domain element for false fibre.')
      }
      return FINSET_TRUE_INDEX
    }
    throw new Error('finsetCharacteristicComplement: characteristic map is not truth-valued.')
  })

  return { from: characteristic.from, to: FinSetTruthValues, map }
}

<<<<<<< HEAD
export const finsetCharacteristicFalsePullback = (characteristic: FinSetMor) => {
  const { finsetCharacteristicPullback } = getFinSetPullbackHelpers()
  return finsetCharacteristicPullback(characteristic, FinSetFalseArrowLazy)
}

export interface FinSetComplementSubobjectWitness {
  readonly complement: FinSetSubobjectWitness
  readonly characteristic: FinSetMor
  readonly falsePullback: FinSetCharacteristicPullbackWitness
}

export const finsetComplementSubobject = (monomorphism: FinSetMor): FinSetComplementSubobjectWitness => {
  if (!FinSet.isInjective(monomorphism)) {
    throw new Error('finsetComplementSubobject: monomorphism must be injective to form a complement.')
  }

  const characteristic = finsetCharacteristic(monomorphism)
  const falsePullback = finsetCharacteristicFalsePullback(characteristic)
  const complement: FinSetSubobjectWitness = {
    subobject: falsePullback.subobject,
    inclusion: falsePullback.inclusion,
  }

  return {
    complement,
    characteristic: finsetCharacteristicComplement(characteristic),
    falsePullback,
  }
}

=======
>>>>>>> 951cef2a
const manualSubobjectFromCharacteristic = (
  characteristic: FinSetMor,
): FinSetSubobjectWitness => {
  if (characteristic.to !== FinSetTruthValues) {
    throw new Error('finsetSubobjectFromCharacteristic: arrow must land in the FinSet truth-value object.')
  }

  if (characteristic.map.length !== characteristic.from.elements.length) {
    throw new Error('finsetSubobjectFromCharacteristic: characteristic arrow must provide a verdict for every element.')
  }

  const selectedIndices: number[] = []
  const selectedElements: FinSetElem[] = []

  characteristic.map.forEach((value, index) => {
    if (value !== FINSET_FALSE_INDEX && value !== FINSET_TRUE_INDEX) {
      throw new Error('finsetSubobjectFromCharacteristic: characteristic arrow is not truth-valued.')
    }
    if (value === FINSET_TRUE_INDEX) {
      selectedIndices.push(index)
      const element = characteristic.from.elements[index]
      if (element === undefined) {
        throw new Error('finsetSubobjectFromCharacteristic: missing domain element for true fibre.')
      }
      selectedElements.push(element)
    }
  })

  const subobject = makeFinSetObj(selectedElements)
  const inclusion: FinSetMor = { from: subobject, to: characteristic.from, map: selectedIndices }

  return { subobject, inclusion }
}

export const finsetSubobjectFromCharacteristic = (characteristic: FinSetMor): FinSetSubobjectWitness => {
  const { finsetCharacteristicPullback } = getFinSetPullbackHelpers()
  try {
    const witness = finsetCharacteristicPullback(characteristic)
    return { subobject: witness.subobject, inclusion: witness.inclusion }
  } catch (pullbackError) {
    let manualWitness: FinSetSubobjectWitness | undefined
    try {
      manualWitness = manualSubobjectFromCharacteristic(characteristic)
    } catch (manualError) {
      throw manualError
    }

    const pullbackMessage =
      pullbackError instanceof Error ? pullbackError.message : String(pullbackError)
    const manualSummary =
      manualWitness === undefined
        ? ''
        : ` Manual enumeration recovered inclusion [${manualWitness.inclusion.map.join(', ')}] on ${manualWitness.subobject.elements.length} elements.`

    throw new Error(
      `finsetSubobjectFromCharacteristic: pullback reconstruction failed: ${pullbackMessage}.${manualSummary}`,
    )
  }
}

const finsetArrowEquals = (left: FinSetMor, right: FinSetMor): boolean => {
  const verdict = FinSet.equalMor?.(left, right)
  if (typeof verdict === 'boolean') {
    return verdict
  }

  if (left.from !== right.from || left.to !== right.to) {
    return false
  }
  if (left.map.length !== right.map.length) {
    return false
  }
  return left.map.every((value, index) => value === right.map[index])
}

export interface FinSetMonomorphismEqualizerWitness {
  readonly monomorphism: FinSetMor
  readonly characteristic: FinSetMor
  readonly truthComposite: FinSetMor
  readonly canonical: FinSetSubobjectWitness
  readonly canonicalCharacteristicComposite: FinSetMor
  readonly canonicalTruthComposite: FinSetMor
  readonly domainCharacteristicComposite: FinSetMor
  readonly domainTruthComposite: FinSetMor
  readonly isoToCanonical: { readonly forward: FinSetMor; readonly backward: FinSetMor }
  readonly equalizer: { readonly obj: FinSetObj; readonly equalize: FinSetMor }
  readonly factorCanonical: CategoryLimits.EqualizerFactorizer<FinSetMor>
  readonly factorMonomorphism: CategoryLimits.EqualizerFactorizer<FinSetMor>
}

export const finsetMonomorphismEqualizer = (
  monomorphism: FinSetMor,
): FinSetMonomorphismEqualizerWitness => {
  if (!FinSet.isInjective(monomorphism)) {
    throw new Error('finsetMonomorphismEqualizer: arrow must be a monomorphism (injective).')
  }

  const codomain = monomorphism.to
  const characteristic = finsetCharacteristic(monomorphism)
  const truthComposite = FinSet.compose(FinSetTruthArrow, FinSet.terminate(codomain))

  const canonical = finsetSubobjectFromCharacteristic(characteristic)

  const canonicalIndex = new Map<number, number>()
  canonical.inclusion.map.forEach((codomainIndex, index) => {
    if (!Number.isInteger(codomainIndex)) {
      throw new Error('finsetMonomorphismEqualizer: canonical inclusion map must enumerate codomain indices.')
    }
    canonicalIndex.set(codomainIndex, index)
  })

  const domainIndex = new Map<number, number>()
  monomorphism.map.forEach((codomainIndex, index) => {
    if (!Number.isInteger(codomainIndex)) {
      throw new Error('finsetMonomorphismEqualizer: monomorphism map must enumerate codomain indices.')
    }
    if (domainIndex.has(codomainIndex)) {
      throw new Error('finsetMonomorphismEqualizer: monomorphism repeats a codomain index and is not injective.')
    }
    domainIndex.set(codomainIndex, index)
  })

  const forwardMap = canonical.inclusion.map.map((codomainIndex) => {
    const target = domainIndex.get(codomainIndex)
    if (target === undefined) {
      throw new Error('finsetMonomorphismEqualizer: monomorphism image misses a canonical fibre index.')
    }
    return target
  })

  const backwardMap = monomorphism.map.map((codomainIndex) => {
    const target = canonicalIndex.get(codomainIndex)
    if (target === undefined) {
      throw new Error('finsetMonomorphismEqualizer: canonical subobject misses a monomorphism image.')
    }
    return target
  })

  const isoForward: FinSetMor = {
    from: canonical.subobject,
    to: monomorphism.from,
    map: forwardMap,
  }
  const isoBackward: FinSetMor = {
    from: monomorphism.from,
    to: canonical.subobject,
    map: backwardMap,
  }

  const canonicalComposite = FinSet.compose(isoBackward, isoForward)
  const canonicalId = FinSet.id(canonical.subobject)
  if (!finsetArrowEquals(canonicalComposite, canonicalId)) {
    throw new Error('finsetMonomorphismEqualizer: canonical/domain comparison iso must square to the identity on the canonical subobject.')
  }

  const domainComposite = FinSet.compose(isoForward, isoBackward)
  const domainId = FinSet.id(monomorphism.from)
  if (!finsetArrowEquals(domainComposite, domainId)) {
    throw new Error('finsetMonomorphismEqualizer: canonical/domain comparison iso must square to the identity on the domain.')
  }

  const transportedCanonical = FinSet.compose(monomorphism, isoForward)
  if (!finsetArrowEquals(transportedCanonical, canonical.inclusion)) {
    throw new Error('finsetMonomorphismEqualizer: comparison iso must transport the canonical inclusion onto the supplied monomorphism.')
  }

  const transportedMono = FinSet.compose(canonical.inclusion, isoBackward)
  if (!finsetArrowEquals(transportedMono, monomorphism)) {
    throw new Error('finsetMonomorphismEqualizer: comparison iso must transport the monomorphism onto the canonical inclusion.')
  }

  const canonicalCharacteristicComposite = FinSet.compose(characteristic, canonical.inclusion)
  const canonicalTruthComposite = FinSet.compose(FinSetTruthArrow, FinSet.terminate(canonical.subobject))
  if (!finsetArrowEquals(canonicalCharacteristicComposite, canonicalTruthComposite)) {
    throw new Error('finsetMonomorphismEqualizer: canonical inclusion must equalize the characteristic and the truth composite.')
  }

  const domainCharacteristicComposite = FinSet.compose(characteristic, monomorphism)
  const domainTruthComposite = FinSet.compose(FinSetTruthArrow, FinSet.terminate(monomorphism.from))
  if (!finsetArrowEquals(domainCharacteristicComposite, domainTruthComposite)) {
    throw new Error('finsetMonomorphismEqualizer: supplied monomorphism must equalize the characteristic and the truth composite.')
  }

  const factorCanonical: CategoryLimits.EqualizerFactorizer<FinSetMor> = ({
    left,
    right,
    inclusion,
    fork,
  }) => {
    try {
      if (!finsetArrowEquals(left, characteristic)) {
        return {
          factored: false,
          reason: 'finsetMonomorphismEqualizer: left arrow does not match the characteristic map.',
        }
      }
      if (!finsetArrowEquals(right, truthComposite)) {
        return {
          factored: false,
          reason: 'finsetMonomorphismEqualizer: right arrow does not match the ambient truth composite.',
        }
      }
      if (!finsetArrowEquals(inclusion, canonical.inclusion)) {
        return {
          factored: false,
          reason: 'finsetMonomorphismEqualizer: inclusion must be the canonical one returned by the helper.',
        }
      }
      if (fork.to !== codomain) {
        return {
          factored: false,
          reason: 'finsetMonomorphismEqualizer: fork codomain must match the monomorphism codomain.',
        }
      }
      if (fork.map.length !== fork.from.elements.length) {
        return {
          factored: false,
          reason: 'finsetMonomorphismEqualizer: fork must enumerate every domain element.',
        }
      }

      const mediatorMap = fork.map.map((codomainIndex, index) => {
        if (!Number.isInteger(codomainIndex)) {
          throw new Error(`finsetMonomorphismEqualizer: fork image at index ${index} is not a codomain index.`)
        }
        const target = canonicalIndex.get(codomainIndex)
        if (target === undefined) {
          throw new Error('finsetMonomorphismEqualizer: fork lands outside the canonical subobject.')
        }
        return target
      })

      const mediator: FinSetMor = { from: fork.from, to: canonical.subobject, map: mediatorMap }
      const recomposed = FinSet.compose(canonical.inclusion, mediator)
      if (!finsetArrowEquals(recomposed, fork)) {
        return {
          factored: false,
          reason: 'finsetMonomorphismEqualizer: mediator does not reproduce the supplied fork.',
        }
      }

      return { factored: true, mediator }
    } catch (error) {
      return {
        factored: false,
        reason:
          error instanceof Error
            ? error.message
            : 'finsetMonomorphismEqualizer: unexpected error while factoring the fork through the canonical equalizer.',
      }
    }
  }

  const factorMonomorphism: CategoryLimits.EqualizerFactorizer<FinSetMor> = ({
    left,
    right,
    inclusion,
    fork,
  }) => {
    try {
      if (!finsetArrowEquals(inclusion, monomorphism)) {
        return {
          factored: false,
          reason: 'finsetMonomorphismEqualizer: inclusion must be the supplied monomorphism.',
        }
      }
      const canonicalAttempt = factorCanonical({ left, right, inclusion: canonical.inclusion, fork })
      if (!canonicalAttempt.factored || !canonicalAttempt.mediator) {
        return canonicalAttempt
      }

      const mediator = FinSet.compose(isoForward, canonicalAttempt.mediator)
      const recomposed = FinSet.compose(monomorphism, mediator)
      if (!finsetArrowEquals(recomposed, fork)) {
        return {
          factored: false,
          reason: 'finsetMonomorphismEqualizer: lifted mediator does not reproduce the supplied fork.',
        }
      }

      return { factored: true, mediator }
    } catch (error) {
      return {
        factored: false,
        reason:
          error instanceof Error
            ? error.message
            : 'finsetMonomorphismEqualizer: unexpected error while factoring through the supplied monomorphism.',
      }
    }
  }

  return {
    monomorphism,
    characteristic,
    truthComposite,
    canonical,
    canonicalCharacteristicComposite,
    canonicalTruthComposite,
    domainCharacteristicComposite,
    domainTruthComposite,
    isoToCanonical: { forward: isoForward, backward: isoBackward },
    equalizer: { obj: canonical.subobject, equalize: canonical.inclusion },
    factorCanonical,
    factorMonomorphism,
  }
}

export interface FinSetMonicEpicIsoWitness {
  readonly forward: FinSetMor
  readonly backward: FinSetMor
  readonly equalizer: FinSetMonomorphismEqualizerWitness
}

export interface FinSetMonicEpicIsoResult {
  readonly found: boolean
  readonly witness?: FinSetMonicEpicIsoWitness
  readonly reason?: string
}

export const finsetMonicEpicIso = (arrow: FinSetMor): FinSetMonicEpicIsoResult => {
  if (!FinSet.isInjective(arrow)) {
    return { found: false, reason: 'finsetMonicEpicIso: arrow must be monic (injective).' }
  }

  let equalizer: FinSetMonomorphismEqualizerWitness
  try {
    equalizer = finsetMonomorphismEqualizer(arrow)
  } catch (error) {
    return {
      found: false,
      reason:
        error instanceof Error
          ? error.message
          : 'finsetMonicEpicIso: equalizer construction failed for the supplied monomorphism.',
    }
  }

  if (!finsetArrowEquals(equalizer.characteristic, equalizer.truthComposite)) {
    return {
      found: false,
      reason: 'finsetMonicEpicIso: characteristic does not coincide with the ambient truth composite, so the arrow is not epic.',
    }
  }

  let backward: FinSetMor
  try {
    backward = finsetInverse(arrow)
  } catch (error) {
    return {
      found: false,
      reason:
        error instanceof Error
          ? `finsetMonicEpicIso: unable to construct inverse: ${error.message}`
          : 'finsetMonicEpicIso: unable to construct inverse for the supplied arrow.',
    }
  }

  const leftComposite = FinSet.compose(backward, arrow)
  const leftId = FinSet.id(arrow.from)
  if (!finsetArrowEquals(leftComposite, leftId)) {
    return {
      found: false,
      reason: 'finsetMonicEpicIso: constructed inverse failed the source identity check.',
    }
  }

  const rightComposite = FinSet.compose(arrow, backward)
  const rightId = FinSet.id(arrow.to)
  if (!finsetArrowEquals(rightComposite, rightId)) {
    return {
      found: false,
      reason: 'finsetMonicEpicIso: constructed inverse failed the target identity check.',
    }
  }

  return { found: true, witness: { forward: arrow, backward, equalizer } }
}

export interface FinSetSubobjectEnumerationEntry {
  readonly witness: FinSetSubobjectWitness
  readonly characteristic: FinSetMor
}

export const listFinSetSubobjects = (ambient: FinSetObj): ReadonlyArray<FinSetSubobjectEnumerationEntry> => {
  const size = ambient.elements.length
  const accumulator: FinSetSubobjectEnumerationEntry[] = []
  const verdictBuffer = new Array<number>(size)

  const enumerate = (index: number): void => {
    if (index === size) {
      const map = verdictBuffer.slice()
      const characteristic: FinSetMor = { from: ambient, to: FinSetTruthValues, map }
      const witness = finsetSubobjectFromCharacteristic(characteristic)
      accumulator.push({ witness, characteristic })
      return
    }

    verdictBuffer[index] = FINSET_FALSE_INDEX
    enumerate(index + 1)
    verdictBuffer[index] = FINSET_TRUE_INDEX
    enumerate(index + 1)
  }

  enumerate(0)

  return accumulator
}

export interface FinSetSubobjectLeqResult {
  readonly holds: boolean
  readonly mediator?: FinSetMor
  readonly reason?: string
}

export interface FinSetSubobjectIsomorphism {
  readonly forward: FinSetMor
  readonly backward: FinSetMor
}

export interface FinSetSubobjectPartialOrderResult {
  readonly leftLeqRight: FinSetSubobjectLeqResult
  readonly rightLeqLeft: FinSetSubobjectLeqResult
  readonly isomorphic?: FinSetSubobjectIsomorphism
}

export interface FinSetSubobjectIntersectionWitness {
  readonly pullback: PullbackData<FinSetObj, FinSetMor>
  readonly intersection: FinSetSubobjectWitness
  readonly projections: { readonly left: FinSetMor; readonly right: FinSetMor }
  readonly factorCone: (
    cone: PullbackData<FinSetObj, FinSetMor>,
  ) => PullbackConeFactorResult<FinSetMor>
}

export const finsetSubobjectIntersection = (
  left: FinSetMor,
  right: FinSetMor,
): FinSetSubobjectIntersectionWitness => {
  if (left.to !== right.to) {
    throw new Error('finsetSubobjectIntersection: monomorphisms must share a codomain.')
  }

  assertMonomorphism(left, 'finsetSubobjectIntersection (left mono)')
  assertMonomorphism(right, 'finsetSubobjectIntersection (right mono)')

  const { makeFinSetPullbackCalculator } = getFinSetPullbackHelpers()
  const calculator = makeFinSetPullbackCalculator()
  const pullback = calculator.pullback(left, right)

  const certification = calculator.certify(left, right, pullback)
  if (!certification.valid) {
    throw new Error(
      `finsetSubobjectIntersection: pullback certification failed: ${
        certification.reason ?? 'candidate differs from canonical witness'
      }.`,
    )
  }

  if (pullback.toDomain.from !== pullback.apex) {
    throw new Error('finsetSubobjectIntersection: left projection must originate at the pullback apex.')
  }
  if (pullback.toAnchor.from !== pullback.apex) {
    throw new Error('finsetSubobjectIntersection: right projection must originate at the pullback apex.')
  }
  if (pullback.toDomain.to !== left.from) {
    throw new Error('finsetSubobjectIntersection: left projection must land in the left domain.')
  }
  if (pullback.toAnchor.to !== right.from) {
    throw new Error('finsetSubobjectIntersection: right projection must land in the right domain.')
  }

  const inclusionViaLeft = FinSet.compose(left, pullback.toDomain)
  const inclusionViaRight = FinSet.compose(right, pullback.toAnchor)

  if (!equalFinSetMor(inclusionViaLeft, inclusionViaRight)) {
    throw new Error(
      'finsetSubobjectIntersection: pullback legs do not agree on the ambient composite.',
    )
  }

  return {
    pullback,
    intersection: { subobject: pullback.apex, inclusion: inclusionViaLeft },
    projections: { left: pullback.toDomain, right: pullback.toAnchor },
    factorCone: (cone) => calculator.factorCone(pullback, cone),
  }
}

const assertIntersectionWitness = (
  spanLeft: FinSetMor,
  spanRight: FinSetMor,
  witness: FinSetSubobjectIntersectionWitness,
  context: string,
): void => {
  if (witness.pullback.toDomain.from !== witness.pullback.apex) {
    throw new Error(`${context}: left projection must originate at the witness apex.`)
  }
  if (witness.pullback.toAnchor.from !== witness.pullback.apex) {
    throw new Error(`${context}: right projection must originate at the witness apex.`)
  }
  if (witness.pullback.toDomain.to !== spanLeft.from) {
    throw new Error(`${context}: left projection must land in the left subobject.`)
  }
  if (witness.pullback.toAnchor.to !== spanRight.from) {
    throw new Error(`${context}: right projection must land in the right subobject.`)
  }
  if (witness.intersection.subobject !== witness.pullback.apex) {
    throw new Error(`${context}: intersection inclusion must use the pullback apex as its domain.`)
  }
  if (witness.intersection.inclusion.from !== witness.pullback.apex) {
    throw new Error(`${context}: intersection inclusion must originate at the pullback apex.`)
  }
  if (!equalFinSetMor(witness.projections.left, witness.pullback.toDomain)) {
    throw new Error(`${context}: recorded left projection differs from the pullback leg.`)
  }
  if (!equalFinSetMor(witness.projections.right, witness.pullback.toAnchor)) {
    throw new Error(`${context}: recorded right projection differs from the pullback leg.`)
  }

  if (typeof witness.factorCone !== 'function') {
    throw new Error(`${context}: intersection witness must expose a factorCone helper.`)
  }

  const identityFactor = witness.factorCone(witness.pullback)
  if (!identityFactor.factored || !identityFactor.mediator) {
    throw new Error(`${context}: factorCone must accept the canonical pullback cone.`)
  }
  if (!equalFinSetMor(identityFactor.mediator, FinSet.id(witness.pullback.apex))) {
    throw new Error(`${context}: factorCone mediator must reduce to the identity on the apex.`)
  }

  const leftComposite = FinSet.compose(spanLeft, witness.projections.left)
  if (!equalFinSetMor(leftComposite, witness.intersection.inclusion)) {
    throw new Error(`${context}: left projection does not reproduce the intersection inclusion.`)
  }

  const rightComposite = FinSet.compose(spanRight, witness.projections.right)
  if (!equalFinSetMor(rightComposite, witness.intersection.inclusion)) {
    throw new Error(`${context}: right projection does not reproduce the intersection inclusion.`)
  }
}

export const compareFinSetSubobjectIntersections = (
  left: FinSetMor,
  right: FinSetMor,
  first: FinSetSubobjectIntersectionWitness,
  second: FinSetSubobjectIntersectionWitness,
): FinSetSubobjectIsomorphism => {
  if (left.to !== right.to) {
    throw new Error('compareFinSetSubobjectIntersections: monomorphisms must share a codomain.')
  }

  assertMonomorphism(left, 'compareFinSetSubobjectIntersections (left mono)')
  assertMonomorphism(right, 'compareFinSetSubobjectIntersections (right mono)')

  assertIntersectionWitness(left, right, first, 'compareFinSetSubobjectIntersections (first witness)')
  assertIntersectionWitness(left, right, second, 'compareFinSetSubobjectIntersections (second witness)')

  const { makeFinSetPullbackCalculator } = getFinSetPullbackHelpers()
  const calculator = makeFinSetPullbackCalculator()
  const mediators = calculator.comparison(left, right, first.pullback, second.pullback)

  const transportFirst = FinSet.compose(second.intersection.inclusion, mediators.leftToRight)
  if (!equalFinSetMor(transportFirst, first.intersection.inclusion)) {
    throw new Error(
      'compareFinSetSubobjectIntersections: forward mediator does not preserve the intersection inclusion.',
    )
  }

  const transportSecond = FinSet.compose(first.intersection.inclusion, mediators.rightToLeft)
  if (!equalFinSetMor(transportSecond, second.intersection.inclusion)) {
    throw new Error(
      'compareFinSetSubobjectIntersections: backward mediator does not preserve the intersection inclusion.',
    )
  }

  const leftRoundTrip = FinSet.compose(mediators.rightToLeft, mediators.leftToRight)
  if (!equalFinSetMor(leftRoundTrip, FinSet.id(first.pullback.apex))) {
    throw new Error(
      'compareFinSetSubobjectIntersections: mediators are not inverse on the first intersection.',
    )
  }

  const rightRoundTrip = FinSet.compose(mediators.leftToRight, mediators.rightToLeft)
  if (!equalFinSetMor(rightRoundTrip, FinSet.id(second.pullback.apex))) {
    throw new Error(
      'compareFinSetSubobjectIntersections: mediators are not inverse on the second intersection.',
    )
  }

  return { forward: mediators.leftToRight, backward: mediators.rightToLeft }
}

const equalFinSetMor = (left: FinSetMor, right: FinSetMor): boolean =>
  FinSet.equalMor?.(left, right) ??
  (left.from === right.from &&
    left.to === right.to &&
    left.map.length === right.map.length &&
    left.map.every((value, index) => value === right.map[index]))

const assertMonomorphism = (arrow: FinSetMor, context: string): void => {
  const seen = new Set<number>()
  arrow.map.forEach((image, index) => {
    if (image === undefined) {
      throw new Error(`${context}: monomorphism map must enumerate every domain element.`)
    }
    if (image < 0 || image >= arrow.to.elements.length) {
      throw new Error(`${context}: codomain index ${image} is outside the target carrier.`)
    }
    if (seen.has(image)) {
      throw new Error(`${context}: map is not injective; codomain index ${image} has multiple preimages.`)
    }
    seen.add(image)
  })
}

const assertEpimorphism = (arrow: FinSetMor, context: string): void => {
  const covered = new Set<number>()
  arrow.map.forEach((image, index) => {
    if (image === undefined) {
      throw new Error(`${context}: epimorphism map must enumerate every domain element.`)
    }
    if (image < 0 || image >= arrow.to.elements.length) {
      throw new Error(`${context}: codomain index ${image} is outside the target carrier.`)
    }
    covered.add(image)
  })
  for (let idx = 0; idx < arrow.to.elements.length; idx++) {
    if (!covered.has(idx)) {
      throw new Error(`${context}: codomain element ${idx} has no preimage and the map is not surjective.`)
    }
  }
}

const buildFinSetMonomorphismIso = (
  relation: FinSetMor,
  canonical: FinSetMor,
  context: string,
): CategoryLimits.SubobjectClassifierIsoWitness<FinSetMor> => {
  assertMonomorphism(relation, `${context}: relation arrow must be a monomorphism.`)
  assertMonomorphism(canonical, `${context}: canonical pullback arrow must be a monomorphism.`)

  if (relation.to !== canonical.to) {
    throw new Error(`${context}: relation and canonical monomorphisms must share a codomain.`)
  }

  const forwardMap = relation.map.map((codomainIndex, domainIndex) => {
    if (!Number.isInteger(codomainIndex)) {
      throw new Error(`${context}: relation image at index ${domainIndex} is malformed.`)
    }
    const target = canonical.map.indexOf(codomainIndex)
    if (target < 0) {
      throw new Error(
        `${context}: canonical pullback is missing the codomain index ${codomainIndex} present in the relation.`,
      )
    }
    return target
  })

  const backwardMap = canonical.map.map((codomainIndex, domainIndex) => {
    if (!Number.isInteger(codomainIndex)) {
      throw new Error(`${context}: canonical image at index ${domainIndex} is malformed.`)
    }
    const target = relation.map.indexOf(codomainIndex)
    if (target < 0) {
      throw new Error(
        `${context}: relation is missing the codomain index ${codomainIndex} present in the canonical pullback.`,
      )
    }
    return target
  })

  const forward: FinSetMor = { from: relation.from, to: canonical.from, map: forwardMap }
  const backward: FinSetMor = { from: canonical.from, to: relation.from, map: backwardMap }

  const forwardThenBackward = FinSet.compose(backward, forward)
  if (!equalFinSetMor(forwardThenBackward, FinSet.id(relation.from))) {
    throw new Error(
      `${context}: forward/backward composites must equal the identity on the relation domain.`,
    )
  }

  const backwardThenForward = FinSet.compose(forward, backward)
  if (!equalFinSetMor(backwardThenForward, FinSet.id(canonical.from))) {
    throw new Error(
      `${context}: forward/backward composites must equal the identity on the canonical apex.`,
    )
  }

  return { forward, backward }
}

export interface FinSetImageFactorization {
  readonly arrow: FinSetMor
  readonly image: FinSetObj
  readonly epi: FinSetMor
  readonly mono: FinSetMor
}

export const finsetImageFactorization = (arrow: FinSetMor): FinSetImageFactorization => {
  const domainSize = arrow.from.elements.length
  if (arrow.map.length !== domainSize) {
    throw new Error('finsetImageFactorization: arrow map must provide an image for every domain element.')
  }

  const codomainSize = arrow.to.elements.length
  const seen = new Map<number, number>()
  const imageIndices: number[] = []
  const imageElements: FinSetElem[] = []

  for (let idx = 0; idx < domainSize; idx++) {
    const target = arrow.map[idx]
    if (target === undefined) {
      throw new Error('finsetImageFactorization: arrow map must enumerate every domain index.')
    }
    if (target < 0 || target >= codomainSize) {
      throw new Error(`finsetImageFactorization: codomain index ${target} lies outside the declared carrier.`)
    }
    if (!seen.has(target)) {
      seen.set(target, imageIndices.length)
      imageIndices.push(target)
      const element = arrow.to.elements[target]
      if (element === undefined) {
        throw new Error('finsetImageFactorization: codomain element missing for encountered image index.')
      }
      imageElements.push(element)
    }
  }

  const image = makeFinSetObj(imageElements)
  const epiMap = arrow.map.map((target) => {
    const position = seen.get(target!)
    if (position === undefined) {
      throw new Error('finsetImageFactorization: internal bookkeeping failed to locate an image position.')
    }
    return position
  })
  const epi: FinSetMor = { from: arrow.from, to: image, map: epiMap }
  const mono: FinSetMor = { from: image, to: arrow.to, map: imageIndices }

  return { arrow, image, epi, mono }
}

export const finsetFactorImageThroughMonomorphism = (
  canonical: FinSetImageFactorization,
  candidate: FinSetMor,
): FinSetMor => {
  if (candidate.to !== canonical.arrow.to) {
    throw new Error('finsetFactorImageThroughMonomorphism: monomorphism codomain must match the target of the arrow.')
  }

  assertMonomorphism(candidate, 'finsetFactorImageThroughMonomorphism')

  const membership = new Map<number, number>()
  candidate.map.forEach((codomainIndex, domainIndex) => {
    if (!membership.has(codomainIndex)) {
      membership.set(codomainIndex, domainIndex)
    }
  })

  const mediatorMap = canonical.mono.map.map((codomainIndex) => {
    const position = membership.get(codomainIndex)
    if (position === undefined) {
      throw new Error(
        `finsetFactorImageThroughMonomorphism: candidate monomorphism omits the canonical image element ${codomainIndex}.`,
      )
    }
    return position
  })

  const mediator: FinSetMor = { from: canonical.image, to: candidate.from, map: mediatorMap }

  const recomposed = FinSet.compose(candidate, mediator)
  if (!equalFinSetMor(recomposed, canonical.mono)) {
    throw new Error(
      'finsetFactorImageThroughMonomorphism: reconstructed mediator does not reproduce the canonical inclusion.',
    )
  }

  return mediator
}

export interface FinSetImageComparison {
  readonly forward: FinSetMor
  readonly backward: FinSetMor
}

export const finsetImageComparison = (
  left: FinSetImageFactorization,
  right: FinSetImageFactorization,
): FinSetImageComparison => {
  const leftComposite = FinSet.compose(left.mono, left.epi)
  if (!equalFinSetMor(leftComposite, left.arrow)) {
    throw new Error('finsetImageComparison: left factorization does not reproduce the original arrow.')
  }

  const rightComposite = FinSet.compose(right.mono, right.epi)
  if (!equalFinSetMor(rightComposite, right.arrow)) {
    throw new Error('finsetImageComparison: right factorization does not reproduce the original arrow.')
  }

  if (!equalFinSetMor(left.arrow, right.arrow)) {
    throw new Error('finsetImageComparison: factorizations must target the same arrow.')
  }

  if (left.epi.from !== left.arrow.from || right.epi.from !== right.arrow.from) {
    throw new Error('finsetImageComparison: epimorphism domains must coincide with the arrow source.')
  }

  if (left.epi.to !== left.image || right.epi.to !== right.image) {
    throw new Error('finsetImageComparison: epimorphism codomains must match their recorded image objects.')
  }

  if (left.mono.from !== left.image || right.mono.from !== right.image) {
    throw new Error('finsetImageComparison: monomorphism domains must match their recorded image objects.')
  }

  assertEpimorphism(left.epi, 'finsetImageComparison (left epi)')
  assertEpimorphism(right.epi, 'finsetImageComparison (right epi)')
  assertMonomorphism(left.mono, 'finsetImageComparison (left mono)')
  assertMonomorphism(right.mono, 'finsetImageComparison (right mono)')

  const forward = finsetFactorImageThroughMonomorphism(left, right.mono)
  const backward = finsetFactorImageThroughMonomorphism(right, left.mono)

  const rightThenForward = FinSet.compose(right.mono, forward)
  if (!equalFinSetMor(rightThenForward, left.mono)) {
    throw new Error('finsetImageComparison: forward mediator does not transport the canonical inclusion.')
  }

  const leftThenBackward = FinSet.compose(left.mono, backward)
  if (!equalFinSetMor(leftThenBackward, right.mono)) {
    throw new Error('finsetImageComparison: backward mediator does not transport the alternate inclusion.')
  }

  const backwardThenForward = FinSet.compose(backward, forward)
  if (!equalFinSetMor(backwardThenForward, FinSet.id(left.image))) {
    throw new Error('finsetImageComparison: mediators are not inverse on the canonical image.')
  }

  const forwardThenBackward = FinSet.compose(forward, backward)
  if (!equalFinSetMor(forwardThenBackward, FinSet.id(right.image))) {
    throw new Error('finsetImageComparison: mediators are not inverse on the alternate image.')
  }

  return { forward, backward }
}

export const finsetSubobjectLeq = (
  lower: FinSetMor,
  upper: FinSetMor,
): FinSetSubobjectLeqResult => {
  if (lower.to !== upper.to) {
    return {
      holds: false,
      reason: 'finsetSubobjectLeq: subobjects must share a codomain to compare.',
    }
  }

  assertMonomorphism(lower, 'finsetSubobjectLeq (lower)')
  assertMonomorphism(upper, 'finsetSubobjectLeq (upper)')

  const canonical = finsetImageFactorization(lower)

  try {
    const imageMediator = finsetFactorImageThroughMonomorphism(canonical, upper)
    const mediator = FinSet.compose(imageMediator, canonical.epi)

    const recomposed = FinSet.compose(upper, mediator)
    if (!equalFinSetMor(recomposed, lower)) {
      return {
        holds: false,
        reason: 'finsetSubobjectLeq: mediator does not reconstruct the lower inclusion.',
      }
    }

    return { holds: true, mediator }
  } catch (error) {
    return {
      holds: false,
      reason:
        error instanceof Error
          ? error.message
          : 'finsetSubobjectLeq: unable to factor the lower subobject through the upper inclusion.',
    }
  }
}

export const finsetSubobjectPartialOrder = (
  left: FinSetMor,
  right: FinSetMor,
): FinSetSubobjectPartialOrderResult => {
  const leftLeqRight = finsetSubobjectLeq(left, right)
  const rightLeqLeft = finsetSubobjectLeq(right, left)

  if (leftLeqRight.holds && rightLeqLeft.holds) {
    const forward = leftLeqRight.mediator
    const backward = rightLeqLeft.mediator
    if (!forward || !backward) {
      throw new Error(
        'finsetSubobjectPartialOrder: missing mediators despite successful comparisons.',
      )
    }

    const backwardThenForward = FinSet.compose(backward, forward)
    if (!equalFinSetMor(backwardThenForward, FinSet.id(left.from))) {
      throw new Error(
        'finsetSubobjectPartialOrder: mediators are not inverse on the left subobject.',
      )
    }

    const forwardThenBackward = FinSet.compose(forward, backward)
    if (!equalFinSetMor(forwardThenBackward, FinSet.id(right.from))) {
      throw new Error(
        'finsetSubobjectPartialOrder: mediators are not inverse on the right subobject.',
      )
    }

    return {
      leftLeqRight,
      rightLeqLeft,
      isomorphic: { forward, backward },
    }
  }

  return { leftLeqRight, rightLeqLeft }
}

export const finsetIdentitySubobject = (X: FinSetObj): FinSetSubobjectWitness => ({
  subobject: X,
  inclusion: FinSet.id(X),
})

export const finsetZeroSubobject = (X: FinSetObj): FinSetSubobjectWitness => ({
  subobject: initialFinSetObj,
  inclusion: FinSet.initialArrow(X),
})

export const finsetTopSubobject = (X: FinSetObj): FinSetTopSubobjectWitness => {
  const top = finsetIdentitySubobject(X)
  const dominates = (candidate: FinSetMor): FinSetSubobjectLeqResult =>
    finsetSubobjectLeq(candidate, top.inclusion)

  return { top, dominates }
}

export const finsetBottomSubobject = (X: FinSetObj): FinSetBottomSubobjectWitness => {
  const bottom = finsetZeroSubobject(X)
  const subordinate = (candidate: FinSetMor): FinSetSubobjectLeqResult =>
    finsetSubobjectLeq(bottom.inclusion, candidate)

  return { bottom, subordinate }
}

const buildBinaryProductWitness = (A: FinSetObj, B: FinSetObj) => {
  const tuples: Array<readonly [number, number]> = []
  for (let i = 0; i < A.elements.length; i++) {
    for (let j = 0; j < B.elements.length; j++) {
      tuples.push([i, j])
    }
  }

  const obj: FinSetObj = { elements: tuples }
  const tupleIndex = new Map<string, number>()
  tuples.forEach((tuple, idx) => tupleIndex.set(JSON.stringify(tuple), idx))

  const proj1: FinSetMor = { from: obj, to: A, map: tuples.map(tuple => tuple[0]!) }
  const proj2: FinSetMor = { from: obj, to: B, map: tuples.map(tuple => tuple[1]!) }

  const pair = (X: FinSetObj, f: FinSetMor, g: FinSetMor): FinSetMor => {
    if (f.from !== X || g.from !== X) {
      throw new Error('FinSet.binaryProduct: mediator domain mismatch')
    }
    if (f.to !== A) {
      throw new Error('FinSet.binaryProduct: first leg codomain mismatch')
    }
    if (g.to !== B) {
      throw new Error('FinSet.binaryProduct: second leg codomain mismatch')
    }
    if (f.map.length !== X.elements.length || g.map.length !== X.elements.length) {
      throw new Error('FinSet.binaryProduct: mediator legs must cover every element of the domain')
    }

    const map = X.elements.map((_, idx) => {
      const left = f.map[idx]
      const right = g.map[idx]
      if (left === undefined || right === undefined) {
        throw new Error('FinSet.binaryProduct: mediator legs missing image data')
      }
      const key = JSON.stringify([left, right])
      const target = tupleIndex.get(key)
      if (target === undefined) {
        throw new Error('FinSet.binaryProduct: mediator tuple not present in product carrier')
      }
      return target
    })

    return { from: X, to: obj, map }
  }

  return { obj, proj1, proj2, pair }
}

const finsetTruthProductBase = buildBinaryProductWitness(FinSetTruthValues, FinSetTruthValues)

export const FinSetTruthProduct: CategoryLimits.TruthProductWitness<FinSetObj, FinSetMor> = {
  obj: finsetTruthProductBase.obj,
  projections: [finsetTruthProductBase.proj1, finsetTruthProductBase.proj2] as const,
  pair: finsetTruthProductBase.pair,
}

export const FinSetTruthAnd: FinSetMor = {
  from: finsetTruthProductBase.obj,
  to: FinSetTruthValues,
  map: finsetTruthProductBase.obj.elements.map(tuple => {
    const coordinates = tuple as ReadonlyArray<number>
    const left = coordinates[0]
    const right = coordinates[1]
    if (left === undefined || right === undefined) {
      throw new Error('FinSetTruthAnd: malformed product tuple in Ω × Ω carrier.')
    }
    if (
      (left !== FINSET_FALSE_INDEX && left !== FINSET_TRUE_INDEX) ||
      (right !== FINSET_FALSE_INDEX && right !== FINSET_TRUE_INDEX)
    ) {
      throw new Error('FinSetTruthAnd: tuple indexes must reference boolean truth values.')
    }
    return left === FINSET_TRUE_INDEX && right === FINSET_TRUE_INDEX
      ? FINSET_TRUE_INDEX
      : FINSET_FALSE_INDEX
  }),
}

export const FinSet: Category<FinSetObj, FinSetMor> &
  ArrowFamilies.HasDomCod<FinSetObj, FinSetMor> &
  CategoryLimits.HasFiniteProducts<FinSetObj, FinSetMor> &
  CategoryLimits.HasFiniteCoproducts<FinSetObj, FinSetMor> &
  CategoryLimits.HasEqualizers<FinSetObj, FinSetMor> &
  CategoryLimits.HasCoequalizers<FinSetObj, FinSetMor> &
  CategoryLimits.HasInitial<FinSetObj, FinSetMor> &
  CategoryLimits.HasTerminal<FinSetObj, FinSetMor> &
  CartesianClosedCategory<FinSetObj, FinSetMor> & {
    readonly terminate: (X: FinSetObj) => FinSetMor
    readonly initialArrow: (X: FinSetObj) => FinSetMor
    readonly pushout: (f: FinSetMor, g: FinSetMor) => FinSetPushoutWitness
    readonly traits: { readonly functionalArrows: true; readonly balanced?: true }
    readonly isInjective: (arrow: FinSetMor) => boolean
    readonly isSurjective: (arrow: FinSetMor) => boolean
  } = {

  id: (X) => ({ from: X, to: X, map: X.elements.map((_, i) => i) }),
  compose: (g, f) => {
    if (f.to !== g.from) throw new Error('FinSet.compose: shape mismatch')
    return { from: f.from, to: g.to, map: f.map.map((i) => g.map[i]!) }
  },
  isId: (m) => m.map.every((i, idx) => i === idx) && m.from.elements.length === m.to.elements.length,
  dom: (m) => m.from,
  cod: (m) => m.to,
  equalMor: (f, g) =>
    f.from === g.from &&
    f.to === g.to &&
    f.map.length === g.map.length &&
    f.map.every((v, i) => v === g.map[i]),
  traits: { functionalArrows: true, balanced: true },
  isInjective: (arrow) => {
    if (arrow.map.length !== arrow.from.elements.length) return false
    const codomainSize = arrow.to.elements.length
    const seen = new Set<number>()
    for (let idx = 0; idx < arrow.map.length; idx++) {
      const image = arrow.map[idx]
      if (image === undefined) return false
      if (!Number.isInteger(image)) return false
      if (image < 0 || image >= codomainSize) return false
      if (seen.has(image)) return false
      seen.add(image)
    }
    return true
  },
  isSurjective: (arrow: FinSetMor) => {
    if (arrow.map.length !== arrow.from.elements.length) return false
    const codomainSize = arrow.to.elements.length
    if (codomainSize === 0) return true
    const hits = new Set<number>()
    for (const image of arrow.map) {
      if (image === undefined) return false
      if (!Number.isInteger(image) || image < 0 || image >= codomainSize) {
        return false
      }
      hits.add(image)
    }
    return hits.size === codomainSize
  },

  // products: cartesian product
  product: (objs) => {
    const factors = objs
    const indexTuples: number[][] = []
    const rec = (acc: number[], k: number) => {
      if (k === factors.length) { indexTuples.push(acc.slice()); return }
      for (let i = 0; i < factors[k]!.elements.length; i++) rec([...acc, i], k + 1)
    }
    rec([], 0)
    const P: FinSetObj = { elements: indexTuples }
    const projections = factors.map((F, k) => ({
      from: P,
      to: F,
      map: indexTuples.map(tuple => tuple[k]!)
    })) as FinSetMor[]
    return { obj: P, projections }
  },

  // coproducts: disjoint union
  coproduct: (objs) => {
    const tags: Array<{ tag: number; i: number }> = []
    const injections: FinSetMor[] = []
    let offset = 0
    objs.forEach((O, idx) => {
      const arr = Array.from({ length: O.elements.length }, (_, i) => ({ tag: idx, i }))
      tags.push(...arr)
      injections.push({ 
        from: O, 
        to: { elements: [] }, // will be fixed below
        map: Array.from({ length: O.elements.length }, (_, i) => offset + i) 
      })
      offset += O.elements.length
    })
    const Cop: FinSetObj = { elements: tags }
    // Fix codomain refs on injections
    for (let k = 0; k < objs.length; k++) {
      injections[k] = { ...injections[k]!, to: Cop }
    }
    return { obj: Cop, injections }
  },

  // equalizer of f,g: subset of X where f(x)=g(x)
  equalizer: (f, g) => {
    if (f.from !== g.from || f.to !== g.to) throw new Error('FinSet.equalizer: shape mismatch')
    const keepIdx: number[] = []
    for (let i = 0; i < f.from.elements.length; i++) {
      if (f.map[i] === g.map[i]) keepIdx.push(i)
    }
    const E: FinSetObj = { elements: keepIdx.map(i => f.from.elements[i]!) }
    const inj: FinSetMor = { from: E, to: f.from, map: keepIdx }
    return { obj: E, equalize: inj }
  },

  // coequalizer of f,g: quotient of Y by relation generated by f(x) ~ g(x)
  coequalizer: (f, g) => {
    if (f.from !== g.from || f.to !== g.to) throw new Error('FinSet.coequalizer: shape mismatch')
    const n = f.to.elements.length
    const parent = Array.from({ length: n }, (_, i) => i)
    const find = (x: number): number => (parent[x] === x ? x : (parent[x] = find(parent[x]!)))
    const unite = (a: number, b: number) => { 
      a = find(a); b = find(b); if (a !== b) parent[b] = a 
    }
    for (let i = 0; i < f.from.elements.length; i++) unite(f.map[i]!, g.map[i]!)
    const reps = new Map<number, number>()
    let idx = 0
    for (let y = 0; y < n; y++) { 
      const r = find(y); if (!reps.has(r)) reps.set(r, idx++) 
    }
    const Q: FinSetObj = { elements: Array.from({ length: reps.size }, (_, i) => i) }
    const q: FinSetMor = { 
      from: f.to, 
      to: Q, 
      map: Array.from({ length: n }, (_, y) => reps.get(find(y))!) 
    }
    return { obj: Q, coequalize: q }
  },

  pushout: (f, g) => {
    if (f.from !== g.from) {
      throw new Error('FinSet.pushout: cospan legs must share their domain')
    }

    const domainSize = f.from.elements.length
    if (f.map.length !== domainSize || g.map.length !== domainSize) {
      throw new Error('FinSet.pushout: cospan maps must enumerate every domain element')
    }

    const { obj: coproduct, injections } = FinSet.coproduct([f.to, g.to])
    if (injections.length !== 2) {
      throw new Error('FinSet.pushout: coproduct over the cospan codomains must have two injections')
    }

    const [inLeft, inRight] = injections as readonly [FinSetMor, FinSetMor]

    const total = coproduct.elements.length
    const parent = Array.from({ length: total }, (_, i) => i)

    const find = (x: number): number => (parent[x] === x ? x : (parent[x] = find(parent[x]!)))
    const unite = (a: number, b: number) => {
      const rootA = find(a)
      const rootB = find(b)
      if (rootA !== rootB) parent[rootB] = rootA
    }

    for (let idx = 0; idx < domainSize; idx++) {
      const leftIndex = f.map[idx]
      const rightIndex = g.map[idx]
      if (leftIndex === undefined || rightIndex === undefined) {
        throw new Error('FinSet.pushout: cospan maps must be total on their domain indices')
      }
      if (leftIndex < 0 || leftIndex >= f.to.elements.length) {
        throw new Error('FinSet.pushout: domain leg references an element outside its codomain')
      }
      if (rightIndex < 0 || rightIndex >= g.to.elements.length) {
        throw new Error('FinSet.pushout: anchor leg references an element outside its codomain')
      }

      const leftImage = inLeft.map[leftIndex]
      const rightImage = inRight.map[rightIndex]
      if (leftImage === undefined || rightImage === undefined) {
        throw new Error('FinSet.pushout: coproduct injections must enumerate their domain elements')
      }

      unite(leftImage, rightImage)
    }

    const representative = new Map<number, number>()
    const quotientMap = Array.from({ length: total }, (_, index) => {
      const root = find(index)
      let cls = representative.get(root)
      if (cls === undefined) {
        const newIndex = representative.size
        representative.set(root, newIndex)
        cls = newIndex
      }
      return cls
    })

    const apex: FinSetObj = { elements: Array.from({ length: representative.size }, (_, i) => i) }
    const quotient: FinSetMor = { from: coproduct, to: apex, map: quotientMap }
    const fromDomain = FinSet.compose(quotient, inLeft)
    const fromAnchor = FinSet.compose(quotient, inRight)

    return {
      apex,
      fromDomain,
      fromAnchor,
      Q: apex,
      iA: fromDomain,
      iZ: fromAnchor,
      coproduct,
      coproductInjections: [inLeft, inRight],
      quotient,
    }
  },

  initialObj: initialFinSetObj,
  terminalObj: terminalFinSetObj,
  terminal: {
    obj: terminalFinSetObj,
    terminate: terminateFinSetAtTerminal
  },
  terminate: terminateFinSetAtTerminal,
  initialArrow: (target: FinSetObj): FinSetMor => ({ from: initialFinSetObj, to: target, map: [] }),
  binaryProduct: (A: FinSetObj, B: FinSetObj) => buildBinaryProductWitness(A, B),
  exponential: (A: FinSetObj, B: FinSetObj) => {
    const expObj = expFinSet(B, A)
    const evalProduct = buildBinaryProductWitness(expObj, A)

    const evaluation: FinSetMor = {
      from: evalProduct.obj,
      to: B,
      map: evalProduct.obj.elements.map(tuple => {
        const coordinates = tuple as ReadonlyArray<number>
        const funcIx = coordinates[0]
        const aIx = coordinates[1]
        if (funcIx === undefined || aIx === undefined) {
          throw new Error('FinSet.exponential: malformed product tuple for evaluation')
        }
        const encoding = expObj.elements[funcIx] as ReadonlyArray<number> | undefined
        const value = encoding?.[aIx]
        if (value === undefined) {
          throw new Error('FinSet.exponential: evaluation lookup failed')
        }
        return value
      })
    }

    const curry = (X: FinSetObj, h: FinSetMor): FinSetMor => {
      if (h.to !== B) {
        throw new Error('FinSet.exponential.curry: codomain mismatch')
      }
      const expectedSize = X.elements.length * A.elements.length
      if (h.map.length !== expectedSize || h.from.elements.length !== expectedSize) {
        throw new Error('FinSet.exponential.curry: domain must enumerate every (x, a) pair')
      }

      const domainIndex = new Map<string, number>()
      h.from.elements.forEach((tuple, idx) => {
        domainIndex.set(JSON.stringify(tuple), idx)
      })

      const expIndex = new Map<string, number>()
      expObj.elements.forEach((tuple, idx) => {
        expIndex.set(JSON.stringify(tuple), idx)
      })

      const map = X.elements.map((_x, xIx) => {
        const values: number[] = []
        for (let aIx = 0; aIx < A.elements.length; aIx++) {
          const key = JSON.stringify([xIx, aIx])
          const position = domainIndex.get(key)
          if (position === undefined) {
            throw new Error('FinSet.exponential.curry: missing tuple in domain carrier')
          }
          const image = h.map[position]
          if (image === undefined) {
            throw new Error('FinSet.exponential.curry: missing map entry for tuple')
          }
          values.push(image)
        }
        const encoded = JSON.stringify(values)
        const target = expIndex.get(encoded)
        if (target === undefined) {
          throw new Error('FinSet.exponential.curry: resulting function not present in exponential carrier')
        }
        return target
      })

      return { from: X, to: expObj, map }
    }

    const uncurry = (X: FinSetObj, k: FinSetMor): FinSetMor => {
      if (k.from !== X) {
        throw new Error('FinSet.exponential.uncurry: domain mismatch')
      }
      if (k.to !== expObj) {
        throw new Error('FinSet.exponential.uncurry: codomain mismatch')
      }
      if (k.map.length !== X.elements.length) {
        throw new Error('FinSet.exponential.uncurry: arrow must assign a function to each element')
      }

      const productXA = buildBinaryProductWitness(X, A)
      const map = productXA.obj.elements.map(tuple => {
        const coordinates = tuple as ReadonlyArray<number>
        const xIx = coordinates[0]
        const aIx = coordinates[1]
        if (xIx === undefined || aIx === undefined) {
          throw new Error('FinSet.exponential.uncurry: malformed product tuple')
        }
        const funcIx = k.map[xIx]
        if (funcIx === undefined) {
          throw new Error('FinSet.exponential.uncurry: missing exponential component')
        }
        const encoding = expObj.elements[funcIx] as ReadonlyArray<number> | undefined
        const value = encoding?.[aIx]
        if (value === undefined) {
          throw new Error('FinSet.exponential.uncurry: evaluation outside exponential carrier')
        }
        return value
      })

      return { from: productXA.obj, to: B, map }
    }

    return { obj: expObj, evaluation, product: evalProduct, curry, uncurry }
  }
}

export const FinSetFalseArrow: FinSetMor = finsetCharacteristic(
  FinSet.initialArrow(FinSet.terminalObj),
)

export const FinSetNegation: FinSetMor = finsetCharacteristic(FinSetFalseArrow)

export const finsetCharacteristicFalsePullback = (
  characteristic: FinSetMor,
): FinSetCharacteristicPullbackWitness => {
  const { finsetCharacteristicPullback } = getFinSetPullbackHelpers()
  return finsetCharacteristicPullback(characteristic, FinSetFalseArrow)
}

export interface FinSetComplementSubobjectWitness {
  readonly complement: FinSetSubobjectWitness
  readonly characteristic: FinSetMor
  readonly falsePullback: FinSetCharacteristicPullbackWitness
}

export const finsetComplementSubobject = (
  monomorphism: FinSetMor,
): FinSetComplementSubobjectWitness => {
  if (!FinSet.isInjective(monomorphism)) {
    throw new Error('finsetComplementSubobject: monomorphism must be injective to form a complement.')
  }

  const characteristic = finsetCharacteristic(monomorphism)
  const falsePullback = finsetCharacteristicFalsePullback(characteristic)
  const complement: FinSetSubobjectWitness = {
    subobject: falsePullback.subobject,
    inclusion: falsePullback.inclusion,
  }

  return {
    complement,
    characteristic: finsetCharacteristicComplement(characteristic),
    falsePullback,
  }
}

const FinSetClassifierForPowerObject: CategoryLimits.SubobjectClassifierCategory<FinSetObj, FinSetMor> &
  CartesianClosedCategory<FinSetObj, FinSetMor> = {
  ...FinSet,
  terminate: FinSet.terminate,
  initialArrow: FinSet.initialArrow,
  truthValues: FinSetTruthValues,
  truthArrow: FinSetTruthArrow,
  falseArrow: FinSetFalseArrow,
  negation: FinSetNegation,
  characteristic: finsetCharacteristic,
  subobjectFromCharacteristic: manualSubobjectFromCharacteristic,
}

const { makeFinSetPullbackCalculator } = getFinSetPullbackHelpers()
const finsetPullbackCalculator = makeFinSetPullbackCalculator()

export const FinSetPowerObject = CategoryLimits.makePowerObjectFromSubobjectClassifier({
  category: FinSetClassifierForPowerObject,
  pullbacks: finsetPullbackCalculator,
  binaryProduct: (left, right) => {
    const witness = FinSet.binaryProduct(left, right)
    return {
      obj: witness.obj,
      projections: [witness.proj1, witness.proj2] as const,
      pair: witness.pair,
    }
  },
  ensureMonomorphism: (arrow, context) =>
    assertMonomorphism(arrow, context ?? 'FinSetPowerObject'),
  makeIso: (relation, canonical, context) =>
    buildFinSetMonomorphismIso(relation, canonical, context ?? 'FinSetPowerObject'),
  equalMor: finsetArrowEquals,
})

export const FinSetCCC: CartesianClosedCategory<FinSetObj, FinSetMor> = FinSet

const { FinSetProductsWithTuple, FinSetCoproductsWithCotuple } = require("./finset-tools") as typeof import("./finset-tools")

export const FinSetPullbacksFromEqualizer = finsetPullbackCalculator

export const FinSetEqualizersFromPullbacks = CategoryLimits.makeEqualizersFromPullbacks({
  base: FinSet,
  terminal: { terminalObj: FinSet.terminalObj },
  products: FinSetProductsWithTuple,
  pullbacks: FinSetPullbacksFromEqualizer,
})

export const FinSetFinitelyCocomplete: CategoryLimits.FinitelyCocompleteCategory<FinSetObj, FinSetMor> = {
  ...FinSet,
  tuple: FinSetProductsWithTuple.tuple,
  cotuple: FinSetCoproductsWithCotuple.cotuple,
}

export const FinSetSubobjectClassifier: SubobjectClassifierCategory<FinSetObj, FinSetMor> & {
  readonly truthProduct: CategoryLimits.TruthProductWitness<FinSetObj, FinSetMor>
  readonly truthAnd: FinSetMor
  readonly binaryProduct: typeof FinSet.binaryProduct
} = {
  ...CategoryLimits.makeSubobjectClassifierFromPowerObject({
    category: FinSet,
    pullbacks: FinSetPullbacksFromEqualizer,
    powerObject: FinSetPowerObject,
    binaryProduct: (left, right) => {
      const witness = FinSet.binaryProduct(left, right)
      return {
        obj: witness.obj,
        projections: [witness.proj1, witness.proj2] as const,
        pair: witness.pair,
      }
    },
    ensureMonomorphism: (arrow) => {
      if (!FinSet.isInjective(arrow)) {
        throw new Error(
          'FinSetSubobjectClassifier: classified relations must be monomorphisms.',
        )
      }
    },
  }),
  binaryProduct: FinSet.binaryProduct,
  truthProduct: FinSetTruthProduct,
  truthAnd: FinSetTruthAnd,
}

const FINSET_NATURAL_NUMBERS_BOUND = 16

const finsetNaturalNumbersCarrier: FinSetObj = {
  elements: Object.freeze(Array.from({ length: FINSET_NATURAL_NUMBERS_BOUND + 1 }, (_, index) => index)),
}

const finsetNaturalNumbersZero: FinSetMor = {
  from: terminalFinSetObj,
  to: finsetNaturalNumbersCarrier,
  map: [0],
}

const finsetNaturalNumbersSuccessor: FinSetMor = {
  from: finsetNaturalNumbersCarrier,
  to: finsetNaturalNumbersCarrier,
  map: finsetNaturalNumbersCarrier.elements.map((_, index, elements) =>
    index + 1 < elements.length ? index + 1 : index,
  ),
}

const finsetNaturalNumbersPoints: ReadonlyArray<FinSetMor> = Object.freeze(
  finsetNaturalNumbersCarrier.elements.map((_, index) =>
    Object.freeze({
      from: terminalFinSetObj,
      to: finsetNaturalNumbersCarrier,
      map: Object.freeze([index]),
    }),
  ),
)

const finsetNaturalNumbersEqualMor = (left: FinSetMor, right: FinSetMor): boolean => {
  const verdict = FinSet.equalMor?.(left, right)
  if (typeof verdict === 'boolean') {
    return verdict
  }
  if (left.from !== right.from || left.to !== right.to) {
    return false
  }
  if (left.map.length !== right.map.length) {
    return false
  }
  return left.map.every((value, index) => value === right.map[index])
}

const ensureNaturalNumbersSequence = (
  sequence: CategoryLimits.NaturalNumbersObjectSequence<FinSetObj, FinSetMor>,
) => {
  const { target, zero, successor } = sequence

  if (zero.from !== FinSet.terminalObj) {
    throw new Error(
      'FinSetNaturalNumbersObject.induce: zero arrow must originate from the terminal object.',
    )
  }
  if (zero.to !== target) {
    throw new Error(
      'FinSetNaturalNumbersObject.induce: zero arrow must land in the target object.',
    )
  }
  if (zero.map.length !== 1) {
    throw new Error(
      'FinSetNaturalNumbersObject.induce: zero arrow must provide a single image.',
    )
  }

  if (successor.from !== target || successor.to !== target) {
    throw new Error(
      'FinSetNaturalNumbersObject.induce: successor arrow must be an endomorphism on the target object.',
    )
  }
  if (successor.map.length !== target.elements.length) {
    throw new Error(
      'FinSetNaturalNumbersObject.induce: successor arrow must enumerate every element of the target.',
    )
  }

  const zeroValue = zero.map[0]
  if (zeroValue === undefined) {
    throw new Error(
      'FinSetNaturalNumbersObject.induce: zero arrow must map the terminal element into the target.',
    )
  }
  if (!Number.isInteger(zeroValue) || zeroValue < 0 || zeroValue >= target.elements.length) {
    throw new Error(
      'FinSetNaturalNumbersObject.induce: zero image must reference a valid target element index.',
    )
  }
}

const buildFinSetNaturalNumbersMediatorMap = (
  sequence: CategoryLimits.NaturalNumbersObjectSequence<FinSetObj, FinSetMor>,
): number[] => {
  const { target, zero, successor } = sequence
  const targetSize = target.elements.length
  const zeroValue = zero.map[0]!
  if (!Number.isInteger(zeroValue) || zeroValue < 0 || zeroValue >= targetSize) {
    throw new Error(
      'FinSetNaturalNumbersObject.induce: zero arrow must reference a target element within bounds.',
    )
  }

  const mediatorMap: number[] = []
  for (let index = 0; index < finsetNaturalNumbersCarrier.elements.length; index++) {
    if (index === 0) {
      mediatorMap.push(zeroValue)
      continue
    }

    const previous = mediatorMap[index - 1]
    if (previous === undefined) {
      throw new Error('FinSetNaturalNumbersObject.induce: iteration failed to record previous value.')
    }
    const image = successor.map[previous]
    if (image === undefined) {
      throw new Error('FinSetNaturalNumbersObject.induce: successor arrow must be total on the target.')
    }
    if (!Number.isInteger(image) || image < 0 || image >= targetSize) {
      throw new Error(
        'FinSetNaturalNumbersObject.induce: successor image must remain within the target carrier.',
      )
    }
    mediatorMap.push(image)
  }

  return mediatorMap
}

const createFinSetNaturalNumbersObject = () => {
  const witness = {
    carrier: finsetNaturalNumbersCarrier,
    zero: finsetNaturalNumbersZero,
    successor: finsetNaturalNumbersSuccessor,
    bound: finsetNaturalNumbersCarrier.elements.length,
    enumeratePoints: () => finsetNaturalNumbersPoints,
    canonicalSelfEmbedding: () => finsetNaturalNumbersSuccessor,
    induce: (
      sequence: CategoryLimits.NaturalNumbersObjectSequence<FinSetObj, FinSetMor>,
    ): CategoryLimits.NaturalNumbersObjectMediatorWitness<FinSetMor> => {
      ensureNaturalNumbersSequence(sequence)
      const mediatorMap = buildFinSetNaturalNumbersMediatorMap(sequence)
      const mediator: FinSetMor = {
        from: finsetNaturalNumbersCarrier,
        to: sequence.target,
        map: mediatorMap,
      }

      const compatibility = CategoryLimits.naturalNumbersObjectComposites({
        category: FinSet,
        natural: witness,
        sequence,
        mediator,
      })

      return { mediator, compatibility }
    },
    checkCandidate: (
      sequence: CategoryLimits.NaturalNumbersObjectSequence<FinSetObj, FinSetMor>,
      candidate: FinSetMor,
    ): CategoryLimits.NaturalNumbersObjectUniquenessWitness<FinSetMor> => {
      if (candidate.from !== finsetNaturalNumbersCarrier) {
        throw new Error(
          'FinSetNaturalNumbersObject.checkCandidate: candidate domain must equal the natural numbers carrier.',
        )
      }
      if (candidate.to !== sequence.target) {
        throw new Error(
          'FinSetNaturalNumbersObject.checkCandidate: candidate codomain must equal the sequence target.',
        )
      }

      return CategoryLimits.naturalNumbersObjectCheckCandidate({
        category: FinSet,
        natural: witness,
        sequence,
        candidate,
        equalMor: finsetNaturalNumbersEqualMor,
      })
    },
    certifyInductiveSubobject: (input: {
      readonly inclusion: FinSetMor
      readonly zeroLift: FinSetMor
      readonly successorLift: FinSetMor
      readonly equalMor?: (left: FinSetMor, right: FinSetMor) => boolean
      readonly ensureMonomorphism?: (arrow: FinSetMor) => void
      readonly label?: string
    }): CategoryLimits.NaturalNumbersInductionResult<FinSetMor> => {
      const ensure =
        input.ensureMonomorphism ??
        ((arrow: FinSetMor) => {
          if (!FinSet.isInjective(arrow)) {
            throw new Error(
              'FinSetNaturalNumbersObject.certifyInductiveSubobject: inclusion must be injective.',
            )
          }
        })

      return CategoryLimits.certifyNaturalNumbersInduction({
        category: FinSet,
        natural: witness,
        inclusion: input.inclusion,
        zeroLift: input.zeroLift,
        successorLift: input.successorLift,
        equalMor: input.equalMor ?? finsetNaturalNumbersEqualMor,
        ensureMonomorphism: ensure,
        ...(input.label !== undefined ? { label: input.label } : {}),
      })
    },
    certifyInductiveSubobjectIsomorphism: (input: {
      readonly inclusion: FinSetMor
      readonly zeroLift: FinSetMor
      readonly successorLift: FinSetMor
      readonly equalMor?: (left: FinSetMor, right: FinSetMor) => boolean
      readonly ensureMonomorphism?: (arrow: FinSetMor) => void
      readonly label?: string
    }): CategoryLimits.NaturalNumbersInductionIsomorphismResult<FinSetMor> => {
      const verdict = witness.certifyInductiveSubobject(input)

      return CategoryLimits.naturalNumbersInductionIsomorphism({
        result: verdict,
        ...(input.label !== undefined ? { label: input.label } : {}),
      })
    },
    primitiveRecursion: (input: {
      readonly parameter: FinSetObj
      readonly target: FinSetObj
      readonly base: FinSetMor
      readonly step: FinSetMor
      readonly equalMor?: (left: FinSetMor, right: FinSetMor) => boolean
      readonly label?: string
    }): CategoryLimits.NaturalNumbersPrimitiveRecursionResult<FinSetObj, FinSetMor> =>
      CategoryLimits.naturalNumbersPrimitiveRecursion({
        category: FinSet,
        natural: witness,
        cartesianClosed: FinSetCCC,
        parameter: input.parameter,
        target: input.target,
        base: input.base,
        step: input.step,
        equalMor: input.equalMor ?? finsetNaturalNumbersEqualMor,
        ...(input.label !== undefined ? { label: input.label } : {}),
      }),
    primitiveRecursionFromExponential: (input: {
      readonly parameter: FinSetObj
      readonly target: FinSetObj
      readonly base: FinSetMor
      readonly step: FinSetMor
      readonly equalMor?: (left: FinSetMor, right: FinSetMor) => boolean
      readonly label?: string
    }): CategoryLimits.NaturalNumbersPrimitiveRecursionExponentialResult<FinSetObj, FinSetMor> =>
      CategoryLimits.naturalNumbersPrimitiveRecursionFromExponential({
        category: FinSet,
        natural: witness,
        cartesianClosed: FinSetCCC,
        parameter: input.parameter,
        target: input.target,
        base: input.base,
        step: input.step,
        equalMor: input.equalMor ?? finsetNaturalNumbersEqualMor,
        ...(input.label !== undefined ? { label: input.label } : {}),
      }),
    initialAlgebra: (input: {
      readonly target: FinSetObj
      readonly algebra: FinSetMor
      readonly equalMor?: (left: FinSetMor, right: FinSetMor) => boolean
      readonly label?: string
    }): CategoryLimits.NaturalNumbersInitialAlgebraResult<FinSetObj, FinSetMor> =>
      CategoryLimits.naturalNumbersInitialAlgebra({
        category: FinSet,
        natural: witness,
        coproducts: FinSetCoproductsWithCotuple,
        target: input.target,
        algebra: input.algebra,
        equalMor: input.equalMor ?? finsetNaturalNumbersEqualMor,
        ...(input.label !== undefined ? { label: input.label } : {}),
      }),
    certifySuccessorZeroSeparation: (options?: {
      readonly equalMor?: (left: FinSetMor, right: FinSetMor) => boolean
      readonly label?: string
    }): CategoryLimits.NaturalNumbersZeroSeparationResult<FinSetObj, FinSetMor> =>
      CategoryLimits.certifyNaturalNumbersZeroSeparation({
        category: FinSet,
        natural: witness,
        classifier: FinSetSubobjectClassifier,
        equalMor: options?.equalMor ?? finsetNaturalNumbersEqualMor,
        ...(options?.label !== undefined ? { label: options.label } : {}),
      }),
    certifyPointInjective: (): CategoryLimits.PointInjectiveResult<FinSetMor> =>
      CategoryLimits.checkPointInjective({
        category: FinSet,
        arrow: finsetNaturalNumbersSuccessor,
        domainPoints: finsetNaturalNumbersPoints,
        equalMor: finsetNaturalNumbersEqualMor,
        label: 'FinSet successor',
      }),
    certifyPointSurjective: (): CategoryLimits.PointSurjectiveResult<FinSetMor> =>
      CategoryLimits.checkPointSurjective({
        category: FinSet,
        arrow: finsetNaturalNumbersSuccessor,
        domainPoints: finsetNaturalNumbersPoints,
        codomainPoints: finsetNaturalNumbersPoints,
        equalMor: finsetNaturalNumbersEqualMor,
        label: 'FinSet successor',
      }),
    certifyPointInfinite: (): CategoryLimits.PointInfiniteResult<FinSetMor> =>
      CategoryLimits.checkPointInfinite({
        injection: {
          category: FinSet,
          arrow: finsetNaturalNumbersSuccessor,
          domainPoints: finsetNaturalNumbersPoints,
          equalMor: finsetNaturalNumbersEqualMor,
          label: 'FinSet successor',
        },
        surjection: {
          category: FinSet,
          arrow: finsetNaturalNumbersSuccessor,
          domainPoints: finsetNaturalNumbersPoints,
          codomainPoints: finsetNaturalNumbersPoints,
          equalMor: finsetNaturalNumbersEqualMor,
          label: 'FinSet successor',
        },
      }),
    certifyDedekindInfinite: (): CategoryLimits.DedekindInfiniteResult<FinSetMor> =>
      CategoryLimits.checkDedekindInfinite({
        category: FinSet,
        arrow: finsetNaturalNumbersSuccessor,
        domainPoints: finsetNaturalNumbersPoints,
        codomainPoints: finsetNaturalNumbersPoints,
        equalMor: finsetNaturalNumbersEqualMor,
        ensureMonomorphism: (candidate) => {
          if (!FinSet.isInjective(candidate)) {
            throw new Error(
              'FinSetNaturalNumbersObject.certifyDedekindInfinite: successor must be injective.',
            )
          }
        },
        label: 'FinSet successor',
      }),
  } as CategoryLimits.NaturalNumbersObjectWitness<FinSetObj, FinSetMor> & {
    readonly bound: number
    readonly checkCandidate: (
      sequence: CategoryLimits.NaturalNumbersObjectSequence<FinSetObj, FinSetMor>,
      candidate: FinSetMor,
    ) => CategoryLimits.NaturalNumbersObjectUniquenessWitness<FinSetMor>
    readonly enumeratePoints: () => ReadonlyArray<FinSetMor>
    readonly canonicalSelfEmbedding: () => FinSetMor
    readonly certifyInductiveSubobject: (input: {
      readonly inclusion: FinSetMor
      readonly zeroLift: FinSetMor
      readonly successorLift: FinSetMor
      readonly equalMor?: (left: FinSetMor, right: FinSetMor) => boolean
      readonly ensureMonomorphism?: (arrow: FinSetMor) => void
      readonly label?: string
    }) => CategoryLimits.NaturalNumbersInductionResult<FinSetMor>
      readonly certifyInductiveSubobjectIsomorphism: (input: {
        readonly inclusion: FinSetMor
        readonly zeroLift: FinSetMor
        readonly successorLift: FinSetMor
        readonly equalMor?: (left: FinSetMor, right: FinSetMor) => boolean
        readonly ensureMonomorphism?: (arrow: FinSetMor) => void
        readonly label?: string
      }) => CategoryLimits.NaturalNumbersInductionIsomorphismResult<FinSetMor>
      readonly primitiveRecursion: (input: {
        readonly parameter: FinSetObj
        readonly target: FinSetObj
        readonly base: FinSetMor
        readonly step: FinSetMor
        readonly equalMor?: (left: FinSetMor, right: FinSetMor) => boolean
        readonly label?: string
      }) => CategoryLimits.NaturalNumbersPrimitiveRecursionResult<FinSetObj, FinSetMor>
      readonly primitiveRecursionFromExponential: (input: {
        readonly parameter: FinSetObj
        readonly target: FinSetObj
        readonly base: FinSetMor
        readonly step: FinSetMor
        readonly equalMor?: (left: FinSetMor, right: FinSetMor) => boolean
        readonly label?: string
      }) => CategoryLimits.NaturalNumbersPrimitiveRecursionExponentialResult<FinSetObj, FinSetMor>
      readonly initialAlgebra: (input: {
        readonly target: FinSetObj
        readonly algebra: FinSetMor
        readonly equalMor?: (left: FinSetMor, right: FinSetMor) => boolean
        readonly label?: string
      }) => CategoryLimits.NaturalNumbersInitialAlgebraResult<FinSetObj, FinSetMor>
      readonly certifySuccessorZeroSeparation: (options?: {
        readonly equalMor?: (left: FinSetMor, right: FinSetMor) => boolean
        readonly label?: string
      }) => CategoryLimits.NaturalNumbersZeroSeparationResult<FinSetObj, FinSetMor>
      readonly certifyPointInjective: () => CategoryLimits.PointInjectiveResult<FinSetMor>
    readonly certifyPointSurjective: () => CategoryLimits.PointSurjectiveResult<FinSetMor>
    readonly certifyPointInfinite: () => CategoryLimits.PointInfiniteResult<FinSetMor>
    readonly certifyDedekindInfinite: () => CategoryLimits.DedekindInfiniteResult<FinSetMor>
  }

  return witness
}

export const FinSetNaturalNumbersObject = createFinSetNaturalNumbersObject()

export type FinSetMonicObject = MonicObject<FinSetObj, FinSetMor>
export type FinSetMonicMorphism = MonicMorphism<FinSetObj, FinSetMor>

const finsetEqualMor = (left: FinSetMor, right: FinSetMor): boolean => {
  if (!FinSet.equalMor) {
    throw new Error('FinSet.equalMor is unavailable')
  }
  return FinSet.equalMor(left, right)
}

export const FinSetMonicCategory: MonicCategory<FinSetObj, FinSetMor> = makeMonicCategory({
  base: FinSet,
  isMonomorphism: FinSet.isInjective,
  pullbacks: FinSetPullbacksFromEqualizer,
<<<<<<< HEAD
  equalMor: finsetEqualMor,
=======
  equalMor:
    FinSet.equalMor ?? ((left: FinSetMor, right: FinSetMor) => Object.is(left, right)),
>>>>>>> 951cef2a
})

const finsetTruthMonicObject = FinSetMonicCategory.makeObject(FinSetTruthArrow)

export interface FinSetMonicTerminalMediation {
  readonly morphism: FinSetMonicMorphism
  readonly characteristic: FinSetMor
  readonly terminalLeg: FinSetMor
}

export interface FinSetMonicTerminalWitness {
  readonly terminal: FinSetMonicObject
  readonly mediator: (object: FinSetMonicObject) => FinSetMonicTerminalMediation
}

export const FinSetTruthTerminal: FinSetMonicTerminalWitness = {
  terminal: finsetTruthMonicObject,
  mediator: (object) => {
    const characteristic = finsetCharacteristic(object.monic)
    const terminalLeg = FinSet.terminate(object.domain)
    const morphism = FinSetMonicCategory.makeMorphism({
      from: object,
      to: finsetTruthMonicObject,
      codomainArrow: characteristic,
      mediator: terminalLeg,
    })
    return { morphism, characteristic, terminalLeg }
  },
}

export const finsetLimitFromProductsAndEqualizers = <I, A>(
  diagram: CategoryLimits.FiniteDiagram<I, A, FinSetObj, FinSetMor>,
): CategoryLimits.LimitFromProductsAndEqualizersWitness<I, FinSetObj, FinSetMor> =>
  CategoryLimits.limitFromProductsAndEqualizers({
    base: FinSet,
    products: FinSetProductsWithTuple,
    diagram,
    factorEqualizer: ({ left, right, inclusion, fork }) => {
      try {
        const mediator = finsetFactorThroughEqualizer(left, right, inclusion, fork)
        return { factored: true, mediator }
      } catch (error) {
        return {
          factored: false,
          reason:
            error instanceof Error
              ? error.message
              : 'finsetLimitFromProductsAndEqualizers: unable to factor cone through the equalizer.',
        }
      }
    },
  })

const eqFinSetMor = (left: FinSetMor, right: FinSetMor): boolean => {
  if (FinSet.equalMor) {
    const verdict = FinSet.equalMor(left, right)
    if (typeof verdict === 'boolean') {
      return verdict
    }
  }
  if (left.from !== right.from || left.to !== right.to) {
    return false
  }
  if (left.map.length !== right.map.length) {
    return false
  }
  return left.map.every((value, index) => value === right.map[index])
}

export const finsetFiniteColimitFromCoproductsAndCoequalizers = <I, A>(
  diagram: CategoryLimits.FiniteDiagram<I, A, FinSetObj, FinSetMor>,
): CategoryLimits.FiniteColimitFromCoproductsAndCoequalizersWitness<I, FinSetObj, FinSetMor> =>
  CategoryLimits.finiteColimitFromCoproductsAndCoequalizers({
    base: FinSetFinitelyCocomplete,
    diagram,
    factorCoequalizer: ({ left, right, coequalizer, fork }) => {
      const viaLeft = FinSet.compose(fork, left)
      const viaRight = FinSet.compose(fork, right)

      if (!eqFinSetMor(viaLeft, viaRight)) {
        return {
          factored: false,
          reason:
            'finsetFiniteColimitFromCoproductsAndCoequalizers: supplied cocone does not coequalize the canonical parallel pair.',
        }
      }

      try {
        const mediator = finsetFactorThroughQuotient(coequalizer, fork)
        return { factored: true, mediator }
      } catch (error) {
        return {
          factored: false,
          reason:
            error instanceof Error
              ? error.message
              : 'finsetFiniteColimitFromCoproductsAndCoequalizers: unable to construct mediating arrow.',
        }
      }
    },
  })

/** FinSet bijection helper */
export const finsetBijection = (from: FinSetObj, to: FinSetObj, map: number[]): FinSetMor => {
  const domainSize = from.elements.length
  const codomainSize = to.elements.length

  if (map.length !== domainSize) {
    throw new Error(
      `FinSet bijection: expected map length ${map.length} to equal domain size ${domainSize}`
    )
  }
  if (codomainSize !== domainSize) {
    throw new Error(
      `FinSet bijection: expected codomain size ${codomainSize} to equal domain size ${domainSize}`
    )
  }

  const seen = new Set<number>()
  for (let i = 0; i < map.length; i++) {
    const target = map[i]
    if (target === undefined) {
      throw new Error(`FinSet bijection: map[${i}] is missing for the supplied domain element`)
    }
    if (!Number.isInteger(target) || target < 0 || target >= codomainSize) {
      if (codomainSize === 0) {
        throw new Error(`FinSet bijection: map[${i}] = ${target} exceeds an empty codomain`)
      }
      throw new Error(
        `FinSet bijection: map[${i}] = ${target} is outside the codomain range 0..${codomainSize - 1}`
      )
    }
    if (seen.has(target)) {
      throw new Error(
        `FinSet bijection: map is not injective; codomain index ${target} has multiple preimages`
      )
    }
    seen.add(target)
  }

  return { from, to, map }
}

/**
 * FinSet inverse helper.
 *
 * The input morphism must be a bijection (total, injective, and surjective). Any
 * deviation is reported with a descriptive error before attempting to produce the inverse.
 */
export const finsetInverse = (bij: FinSetMor): FinSetMor => {
  const domainSize = bij.from.elements.length
  const codomainSize = bij.to.elements.length

  if (bij.map.length !== domainSize) {
    throw new Error(
      `FinSet inverse: expected map length ${bij.map.length} to equal domain size ${domainSize}`
    )
  }
  if (domainSize !== codomainSize) {
    throw new Error(
      `FinSet inverse: expected domain size ${domainSize} to equal codomain size ${codomainSize}`
    )
  }

  const inv: number[] = Array.from({ length: codomainSize }, () => -1)
  for (let i = 0; i < bij.map.length; i++) {
    const target = bij.map[i]
    if (target === undefined) {
      throw new Error(`FinSet inverse: map[${i}] is missing for the supplied domain element`)
    }
    if (!Number.isInteger(target) || target < 0 || target >= codomainSize) {
      if (codomainSize === 0) {
        throw new Error(`FinSet inverse: map[${i}] = ${target} exceeds an empty codomain`)
      }
      throw new Error(
        `FinSet inverse: map[${i}] = ${target} is outside the codomain range 0..${codomainSize - 1}`
      )
    }
    if (inv[target] !== -1) {
      throw new Error(`FinSet inverse: codomain index ${target} has multiple preimages`)
    }
    inv[target] = i
  }

  const missing = inv.indexOf(-1)
  if (missing !== -1) {
    throw new Error(`FinSet inverse: codomain index ${missing} is not hit by the map`)
  }

  return { from: bij.to, to: bij.from, map: inv }
}

const finsetArrowsEqual = (left: FinSetMor, right: FinSetMor): boolean => {
  const verdict = FinSet.equalMor?.(left, right)
  if (typeof verdict === "boolean") return verdict
  if (left.from !== right.from || left.to !== right.to) return false
  if (left.map.length !== right.map.length) return false
  return left.map.every((value, index) => value === right.map[index])
}

const verifyInitialProductIso = (
  product: FinSetObj,
  forward: FinSetMor,
  backward: FinSetMor,
): void => {
  const forwardBackward = FinSet.compose(forward, backward)
  const backwardForward = FinSet.compose(backward, forward)
  const idInitial = FinSet.id(FinSet.initialObj)
  const idProduct = FinSet.id(product)

  if (!finsetArrowsEqual(forwardBackward, idInitial)) {
    throw new Error("FinSet.initial-product iso: forward ∘ backward must equal id_0")
  }
  if (!finsetArrowsEqual(backwardForward, idProduct)) {
    throw new Error("FinSet.initial-product iso: backward ∘ forward must equal id_{A×0}")
  }
}

export interface FinSetInitialProductIso {
  readonly product: FinSetObj
  readonly projections: readonly [FinSetMor, FinSetMor]
  readonly forward: FinSetMor
  readonly backward: FinSetMor
}

const finsetInitialIso = (
  projections: readonly [FinSetMor, FinSetMor],
  product: FinSetObj,
): FinSetInitialProductIso => {
  if (product.elements.length !== 0) {
    throw new Error("FinSet.initial-product iso: product with 0 must have an empty carrier")
  }
  const forward = finsetBijection(product, FinSet.initialObj, [])
  const backward = finsetInverse(forward)
  verifyInitialProductIso(product, forward, backward)
  return { product, projections, forward, backward }
}

export const finsetProductInitialIso = (object: FinSetObj): FinSetInitialProductIso => {
  const { obj: product, projections } = FinSet.product([object, FinSet.initialObj])
  return finsetInitialIso(projections as readonly [FinSetMor, FinSetMor], product)
}

export const finsetInitialProductIso = (object: FinSetObj): FinSetInitialProductIso => {
  const { obj: product, projections } = FinSet.product([FinSet.initialObj, object])
  return finsetInitialIso(projections as readonly [FinSetMor, FinSetMor], product)
}

/** FinSet exponential: X^S (all functions S -> X) */
export function expFinSet(X: FinSetObj, S: FinSetObj): FinSetObj {
  // elements = all functions S -> X (represented as arrays of indices in X of length |S|)
  const nS = S.elements.length, nX = X.elements.length
  const funcs: number[][] = []
  const rec = (acc: number[], k: number) => {
    if (k === nS) { funcs.push(acc.slice()); return }
    for (let i = 0; i < nX; i++) rec([...acc, i], k + 1)
  }
  rec([], 0)
  return { elements: funcs }
}

/** Postcompose on exponentials: given h: X -> Y, map X^S -> Y^S by (h ∘ -) */
export const expPostcompose = (h: FinSetMor, S: FinSetObj): FinSetMor => {
  const XtoY = h.map
  const YpowS = expFinSet(h.to, S)
  const indexMap = new Map<string, number>()
  YpowS.elements.forEach((arr, idx) => indexMap.set(JSON.stringify(arr), idx))
  const XpowS = expFinSet(h.from, S)
  const map = XpowS.elements.map(arr => {
    const out = (arr as number[]).map((ix) => XtoY[ix]!)
    return indexMap.get(JSON.stringify(out))!
  })
  return { from: XpowS, to: YpowS, map }
}

/** Precompose on exponentials: given r: S' -> S, map X^S -> X^{S'} by (- ∘ r) */
export const expPrecompose = (X: FinSetObj, r: FinSetMor, S: FinSetObj, Sprime: FinSetObj): FinSetMor => {
  const XpowS = expFinSet(X, S)
  const XpowSprim = expFinSet(X, Sprime)
  const indexMap = new Map<string, number>()
  XpowSprim.elements.forEach((arr, idx) => indexMap.set(JSON.stringify(arr), idx))
  const map = XpowS.elements.map(arr => {
    const out = r.map.map((j) => (arr as number[])[j]!) // g[s'] = f[r(s')]
    return indexMap.get(JSON.stringify(out))!
  })
  return { from: XpowS, to: XpowSprim, map }
}

/** All FinSet morphisms A -> X as a FinSet object (the Hom-set object) */
export const homSetObjFinSet = (A: FinSetObj, X: FinSetObj): FinSetObj => {
  // Elements are arrays len |A| with entries in [0..|X|-1]
  const nA = A.elements.length, nX = X.elements.length
  const maps: number[][] = []
  const rec = (acc: number[], k: number) => {
    if (k === nA) { maps.push(acc.slice()); return }
    for (let i = 0; i < nX; i++) rec([...acc, i], k + 1)
  }
  rec([], 0)
  return { elements: maps }
}

/** The functorial map Hom(A, X) -> Hom(A, Y) induced by h: X->Y (postcompose) */
export const homPostcomposeFinSet = (A: FinSetObj, h: FinSetMor): FinSetMor => {
  const S = homSetObjFinSet(A, h.from)
  const T = homSetObjFinSet(A, h.to)
  const indexMap = new Map<string, number>()
  T.elements.forEach((arr, idx) => indexMap.set(JSON.stringify(arr), idx))
  const map = S.elements.map(arr => {
    const out = (arr as number[]).map(aIx => h.map[aIx]!)
    return indexMap.get(JSON.stringify(out))!
  })
  return { from: S, to: T, map }
}

/** Helper: index a FinSet object's elements by JSON */
const indexObj = (obj: FinSetObj): Map<string, number> => {
  const m = new Map<string, number>()
  obj.elements.forEach((e, i) => m.set(JSON.stringify(e), i))
  return m
}

/** Hom-precompose: given η: A -> T, send Hom(T, X) -> Hom(A, X) */
export const homPrecomposeFinSet = (eta: FinSetMor, X: FinSetObj): FinSetMor => {
  // Domain: Hom(T, X) : arrays length |T|; Codomain: Hom(A, X) : arrays length |A|
  const Sprime = homSetObjFinSet(eta.to, X)
  const S = homSetObjFinSet(eta.from, X)
  const map = Sprime.elements.map((_arr, idxT) => {
    // For each function h: T->X (encoded as array over |T|), produce h∘η: A->X
    const h = Sprime.elements[idxT] as number[]
    const out = eta.map.map((tIx) => h[tIx]!)
    const indexS = indexObj(S).get(JSON.stringify(out))!
    return indexS
  })
  return { from: Sprime, to: S, map }
}

/** Codensity carrier T^G(A) in FinSet via end formula */
export const codensityCarrierFinSet = <BO, BM>(
  CatB: ToolkitFiniteCategory<BO, BM>,
  G: CFunctor<BO, BM, FinSetObj, FinSetMor>,   // G : B -> FinSet
  A: FinSetObj
): FinSetObj => {
  return codensityDataFinSet(CatB, G, A).TA
}

/** Structured data for the codensity end in FinSet */
export const codensityDataFinSet = <BO, BM>(
  CatB: ToolkitFiniteCategory<BO, BM>,
  G: CFunctor<BO, BM, FinSetObj, FinSetMor>,   // G : B -> FinSet
  A: FinSetObj
) => {
  // S_b and E_b
  const bList = [...CatB.objects]
  const Sb: Map<BO, FinSetObj> = new Map()
  const Eb: Map<BO, FinSetObj> = new Map()
  for (const b of bList) {
    const Gb = G.onObj(b)
    const S = homSetObjFinSet(A, Gb)
    Sb.set(b, S)
    Eb.set(b, expFinSet(Gb, S))
  }

  // ∏_b E_b
  const EbArr = bList.map((b) => Eb.get(b)!)
  const { obj: ProdEb, projections: projEb } = FinSet.product(EbArr)

  // collect all arrows of B
  const arrows: Array<{ b: BO; bp: BO; f: BM }> = []
  for (const b of bList) for (const bp of bList) for (const f of CatB.hom(b, bp)) arrows.push({ b, bp, f })

  // Build parallel maps S,T : ∏_b E_b ⇉ ∏_f (G b')^{S_b}
  const FfbArr: FinSetObj[] = []
  const legsS: FinSetMor[] = []
  const legsT: FinSetMor[] = []
  for (const { b, bp, f } of arrows) {
    const Gb = G.onObj(b)
    const Gbp = G.onObj(bp)
    const Gf = G.onMor(f)
    const Sb_b = Sb.get(b)!
    const Sbp = Sb.get(bp)!

    const comp1 = expPostcompose(Gf, Sb_b)                  // F(1,f): E_b -> (G b')^S_b
    const homPush = homPostcomposeFinSet(A, Gf)             // S_b -> S_{b'}
    const comp2 = expPrecompose(Gbp, homPush, Sbp, Sb_b)    // F(f,1): E_{b'} -> (G b')^S_b

    const projFromB = projEb[bList.indexOf(b)]!
    const projFromBp = projEb[bList.indexOf(bp)]!
    const s_leg = FinSet.compose(comp1, projFromB)
    const t_leg = FinSet.compose(comp2, projFromBp)

    FfbArr.push(expFinSet(Gbp, Sb_b))
    legsS.push(s_leg)
    legsT.push(t_leg)
  }

  const { obj: ProdF } = FinSet.product(FfbArr)

  // Tuple-into-product helper (FinSet)
  const tupleInto = (from: FinSetObj, to: FinSetObj, legs: FinSetMor[]): FinSetMor => {
    const indexTo = new Map<string, number>()
    to.elements.forEach((elem, idx) => indexTo.set(JSON.stringify(elem), idx))
    const map = from.elements.map((_, eIx) => {
      const coords = legs.map((leg) => leg.map[eIx]!)
      const key = JSON.stringify(coords)
      const idx = indexTo.get(key)
      if (idx === undefined) throw new Error('tupleInto: coordinate missing')
      return idx
    })
    return { from, to, map }
  }

  const S = tupleInto(ProdEb, ProdF, legsS)
  const T = tupleInto(ProdEb, ProdF, legsT)

  const { obj: TA, equalize: include } = FinSet.equalizer(S, T)
  return { TA, include, bList, Sb, Eb, ProdEb }
}

// Update the convenience wrapper to use the structured version
export const codensityCarrierFinSetUpdated = <BO, BM>(
  CatB: ToolkitFiniteCategory<BO, BM>,
  G: CFunctor<BO, BM, FinSetObj, FinSetMor>,
  A: FinSetObj
): FinSetObj => {
  return codensityDataFinSet(CatB, G, A).TA
}

/** Codensity unit η^G_A : A -> T^G(A) (FinSet) */
export const codensityUnitFinSet = <BO, BM>(
  CatB: ToolkitFiniteCategory<BO, BM>,
  G: CFunctor<BO, BM, FinSetObj, FinSetMor>,
  A: FinSetObj
): FinSetMor => {
  const data = codensityDataFinSet(CatB, G, A)
  const { TA, include, bList, Sb, Eb, ProdEb } = data

  const EbIndex = new Map<BO, Map<string, number>>()
  for (const b of bList) EbIndex.set(b, indexObj(Eb.get(b)!))
  const ProdIndex = indexObj(ProdEb)

  const map: number[] = []
  for (let aIx = 0; aIx < A.elements.length; aIx++) {
    // Build the product coordinate tuple: for each b, element of E_b = (G b)^{S_b}
    const coords: number[] = []
    for (const b of bList) {
      const Gb = G.onObj(b)
      const S = Sb.get(b)!                  // Hom(A,Gb)
      const E = Eb.get(b)!                  // (Gb)^S
      // evaluation at 'a' : S -> Gb  ==> an element of E
      const arr = (S.elements as number[][]).map((k) => k[aIx]!)
      const eIdx = EbIndex.get(b)!.get(JSON.stringify(arr))!
      coords.push(eIdx)
    }
    const prodIdx = ProdIndex.get(JSON.stringify(coords))!
    // factor through equalizer by searching the unique preimage
    const tIx = include.map.findIndex((v) => v === prodIdx)
    if (tIx < 0) throw new Error('codensityUnitFinSet: missing equalizer preimage')
    map.push(tIx)
  }
  return { from: A, to: TA, map }
}

/** Codensity multiplication μ^G_A : T^G T^G A -> T^G A (FinSet) */
export const codensityMuFinSet = <BO, BM>(
  CatB: ToolkitFiniteCategory<BO, BM>,
  G: CFunctor<BO, BM, FinSetObj, FinSetMor>,
  A: FinSetObj
): FinSetMor => {
  // Data for TA and for TTA
  const TAdata = codensityDataFinSet(CatB, G, A)
  const TA = TAdata.TA
  const TTAdata = codensityDataFinSet(CatB, G, TA)
  const TTA = TTAdata.TA

  const { include: inclTA, bList, Sb, Eb, ProdEb } = TAdata
  const { include: inclTTA } = TTAdata

  const EbIndex = new Map<BO, Map<string, number>>()
  for (const b of bList) {
    EbIndex.set(b, indexObj(Eb.get(b)!))
  }
  const ProdIndex = indexObj(ProdEb)

  // For each θ ∈ TTA, compute μ(θ) ∈ TA by:
  // ψ_b(κ) = θ_b( h ), where h : TA -> G b is defined by h(t) = t_b(κ)
  const map: number[] = []
  for (let thetaIx = 0; thetaIx < TTA.elements.length; thetaIx++) {
    // Get the tuple of components of θ in ∏_b E'_b, then per b build ψ_b
    const tupleT = (TTAdata.ProdEb.elements as number[][])[inclTTA.map[thetaIx]!] // indices into E'_b
    const coordsForTA: number[] = []

    bList.forEach((b, bPos) => {
      // domain/codomain sets for this b
      const Gb = G.onObj(b)
      const Sb_b = Sb.get(b)!         // Hom(A,Gb)
      const E_b = Eb.get(b)!         // (Gb)^Sb_b

      // θ_b : S'_b -> Gb  where S'_b = Hom(TA, Gb); element of E'_b
      const Eprime_b = expFinSet(Gb, homSetObjFinSet(TA, Gb))
      const theta_b = Eprime_b.elements[tupleT![bPos]!] as number[]

      // Build ψ_b : Sb_b -> Gb as array over |Sb_b|
      const out: number[] = []
      for (let kIx = 0; kIx < Sb_b.elements.length; kIx++) {
        const k = (Sb_b.elements[kIx] as number[])   // k : A -> Gb

        // h : TA -> Gb, h(t) = t_b(k)
        const hVals: number[] = []
        for (let tIx = 0; tIx < TA.elements.length; tIx++) {
          // t_b is the b-component of t: lookup via inclusion into ∏ E_b
          const tupleTA = (TAdata.ProdEb.elements as number[][])[inclTA.map[tIx]!]
          const e_b_idx = tupleTA![bPos]!
          const t_b = (E_b.elements[e_b_idx] as number[]) // function Sb_b -> Gb (as array)
          const val = t_b[kIx]!
          hVals.push(val)
        }

        // Find index of h in S'_b = Hom(TA, Gb)
        const Sprime_b = homSetObjFinSet(TA, Gb)
        const hIdx = indexObj(Sprime_b).get(JSON.stringify(hVals))!
        // Evaluate θ_b at h
        const valGb = theta_b[hIdx]!
        out.push(valGb)
      }

      // Encode ψ_b as an element of E_b and record its index
      const eIdx = EbIndex.get(b)!.get(JSON.stringify(out))!
      coordsForTA.push(eIdx)
    })

    const prodIdx = ProdIndex.get(JSON.stringify(coordsForTA))!
    const tIx = inclTA.map.findIndex((v) => v === prodIdx)
    if (tIx < 0) throw new Error('codensityMuFinSet: missing equalizer preimage')
    map.push(tIx)
  }

  return { from: TTA, to: TA, map }
}

/** Codensity functor map: T^G(f) : T^G(A) -> T^G(A') (FinSet) */
export const codensityMapFinSet = <BO, BM>(
  CatB: ToolkitFiniteCategory<BO, BM>,
  G: CFunctor<BO, BM, FinSetObj, FinSetMor>,
  f: FinSetMor                                // f: A -> A'
): FinSetMor => {
  const A = f.from
  const A2 = f.to

  const dataA = codensityDataFinSet(CatB, G, A)
  const dataA2 = codensityDataFinSet(CatB, G, A2)

  const { TA, include: incA, bList, Sb: SbA, Eb: EbA, ProdEb: ProdA } = dataA
  const { TA: TA2, include: incA2, Sb: SbA2, Eb: EbA2, ProdEb: ProdA2 } = dataA2

  // Precompute indexers
  const idxProdA2 = new Map<string, number>()
  ;(ProdA2.elements as number[][]).forEach((coords, i) => idxProdA2.set(JSON.stringify(coords), i))

  // For each b, build E_b(A) -> E_b(A') induced by precompose on Hom(A',Gb)->Hom(A,Gb)
  const comp_b: Map<BO, FinSetMor> = new Map()
  for (const b of bList) {
    const Gb = G.onObj(b)
    const r = homPrecomposeFinSet(f, Gb)                   // Hom(A',Gb) -> Hom(A,Gb)
    const comp = expPrecompose(Gb, r, SbA.get(b)!, SbA2.get(b)!) // (Gb)^{S_b(A)} -> (Gb)^{S_b(A')}
    comp_b.set(b, comp)
  }

  // Build map T(A) -> T(A') by factoring the product tuple through the equalizer
  const map: number[] = new Array(TA.elements.length)
  for (let tIx = 0; tIx < TA.elements.length; tIx++) {
    // coordinates in ∏_b E_b(A)
    const coordsA = (ProdA.elements as number[][])[incA.map[tIx]!]!.slice()

    // send each coordinate via comp_b to get coords in ∏_b E_b(A')
    const coordsA2: number[] = []
    bList.forEach((b, pos) => {
      const comp = comp_b.get(b)!
      const newCoord = comp.map[coordsA[pos]!]!
      coordsA2.push(newCoord)
    })

    // locate the product tuple in ProdA2, then pull back along the equalizer inclusion of TA'
    const prodIdxA2 = idxProdA2.get(JSON.stringify(coordsA2))
    if (prodIdxA2 === undefined) throw new Error('codensityMapFinSet: image tuple not found in product')
    const tIx2 = incA2.map.findIndex((v) => v === prodIdxA2)
    if (tIx2 < 0) throw new Error('codensityMapFinSet: no equalizer preimage in T(A\')')
    map[tIx] = tIx2
  }

  return { from: TA, to: TA2, map }
}

/* ================================================================
   Enhanced Vect category with dom/cod and Arrow category support
   ================================================================ */


/** Mediator-enabled FinGrp adapters */
const finGrpProductsStore = createFinGrpProductMetadataStore()

export const FinGrpProductsWithTuple: CategoryLimits.HasProductMediators<FinGrpObjModel, FinGrpHomModel> = {
  product: (objs) => {
    const witness = FinGrpModel.productMany(objs, finGrpProductsStore)
    return { obj: witness.object, projections: witness.projections }
  },
  tuple: (domain, legs, product) =>
    FinGrpModel.tupleMany(finGrpProductsStore, domain, legs, product),
}

type SliceObjModel = SliceObjectModel<FinSetNameModel, FuncArrModel>
type SliceArrModel = SliceArrowModel<FinSetNameModel, FuncArrModel>

export function makeSliceProductsWithTuple(
  base: FinSetCategoryModel,
  anchor: FinSetNameModel,
  options?: {
    pullbacks?: PullbackCalculator<FinSetNameModel, FuncArrModel>;
    toolkit?: SliceProductToolkit<FinSetNameModel, FuncArrModel>;
  },
): CategoryLimits.HasProductMediators<SliceObjModel, SliceArrModel>
export function makeSliceProductsWithTuple<Obj, Arr>(
  base: ToolkitFiniteCategory<Obj, Arr> | BaseFiniteCategory<Obj, Arr>,
  anchor: Obj,
  options?: {
    pullbacks?: PullbackCalculator<Obj, Arr>;
    toolkit?: SliceProductToolkit<Obj, Arr>;
  },
): CategoryLimits.HasProductMediators<SliceObject<Obj, Arr>, SliceArrow<Obj, Arr>>
export function makeSliceProductsWithTuple<Obj, Arr>(
  base: ToolkitFiniteCategory<Obj, Arr> | BaseFiniteCategory<Obj, Arr>,
  anchor: Obj,
  options?: {
    pullbacks?: PullbackCalculator<Obj, Arr>;
    toolkit?: SliceProductToolkit<Obj, Arr>;
  },
): CategoryLimits.HasProductMediators<SliceObject<Obj, Arr>, SliceArrow<Obj, Arr>> {
  const { pullbacks, toolkit: suppliedToolkit } = options ?? {}
  const toolkit = suppliedToolkit ?? createSliceProductToolkit<Obj, Arr>()
  return {
    product: (objs) => {
      const baseCategory = base as unknown as BaseFiniteCategory<Obj, Arr>
      const witness: SliceFiniteProductWitnessBase<Obj, Arr> = pullbacks
        ? makeSliceFiniteProductFromPullback(baseCategory, anchor, pullbacks, objs, { toolkit })
        : (makeFiniteSliceProduct(
            baseCategory as unknown as FinSetCategoryModel,
            anchor as unknown as FinSetNameModel,
            objs as unknown as ReadonlyArray<SliceObjectModel<FinSetNameModel, FuncArrModel>>,
            {
              toolkit: toolkit as unknown as SliceProductToolkit<
                FinSetNameModel,
                FuncArrModel
              >,
            },
          ) as unknown as SliceFiniteProductWitnessBase<Obj, Arr>)
      return { obj: witness.object, projections: witness.projections }
    },
    tuple: (domain, legs, product) => {
      const metadata = toolkit.lookupSliceProductMetadata(product)
      if (!metadata) {
        throw new Error(
          `makeSliceProductsWithTuple: unrecognised product object ${String(
            product.domain,
          )}; build it via makeFiniteSliceProduct first`,
        )
      }
      return metadata.tuple(domain, legs)
    },
  }
}

/* ================================================================
   General (co)limit interfaces for categories
   ================================================================ */


/* ================================================================
   Arrow category operations for families of morphisms
   ================================================================ */



// Namespaced exports for discoverability
export const Diagram = {
  makePosetDiagram, pushoutInDiagram, pullbackInDiagram,
  LanDisc, RanDisc, reindexDisc,
  LanPoset, RanPoset,
  coproductComplex, productComplex,
  makeFinitePoset, prettyPoset, makePosetDiagramCompat, idChainMapCompat
}

export const Lin = {
  createRrefResolver, rrefQPivot, FieldQ, solveLinear, nullspace, colspace
}

export const Vect = {
  VS: VectViewNS.VS,
  idL,
  composeL,
  linToChain: VectViewNS.linToChain,
  complexSpaces,
  toVectAtDegree: VectViewNS.toVectAtDegree,
  arrowMatrixAtDegree: VectViewNS.arrowMatrixAtDegree,
}

// Pretty namespace lives in stdlib/pretty

export const IntegerLA = {
  smithNormalForm
}

export const Algebra = {
  applyRepAsLin: applyRepAsLinFn,
  coactionAsLin: coactionAsLinFn,
  pushCoaction: pushCoactionFn,
  actionToChain: actionToChainFn,
  coactionToChain: coactionToChainFn,
}
export const Chain = {
  compose: composeChainMap, 
  id: idChainMapField, 
  inclusionIntoCoproduct, 
  projectionFromProduct 
}

export const Exactness = {
  checkExactnessForFunctor,
  smoke_coim_im_iso,
  runLesConeProps,
  checkLongExactConeSegment
}
<|MERGE_RESOLUTION|>--- conflicted
+++ resolved
@@ -2712,7 +2712,6 @@
   return { from: codomain, to: FinSetTruthValues, map }
 }
 
-<<<<<<< HEAD
 const makeLazyArrow = (compute: () => FinSetMor): FinSetMor => {
   let cached: FinSetMor | undefined
   const ensure = (): FinSetMor => {
@@ -2745,8 +2744,6 @@
 
 export const FinSetNegation: FinSetMor = FinSetNegationLazy
 
-=======
->>>>>>> 951cef2a
 export const finsetCharacteristicComplement = (characteristic: FinSetMor): FinSetMor => {
   if (characteristic.to !== FinSetTruthValues) {
     throw new Error('finsetCharacteristicComplement: characteristic must land in the truth-value object.')
@@ -2772,7 +2769,6 @@
   return { from: characteristic.from, to: FinSetTruthValues, map }
 }
 
-<<<<<<< HEAD
 export const finsetCharacteristicFalsePullback = (characteristic: FinSetMor) => {
   const { finsetCharacteristicPullback } = getFinSetPullbackHelpers()
   return finsetCharacteristicPullback(characteristic, FinSetFalseArrowLazy)
@@ -2803,8 +2799,6 @@
   }
 }
 
-=======
->>>>>>> 951cef2a
 const manualSubobjectFromCharacteristic = (
   characteristic: FinSetMor,
 ): FinSetSubobjectWitness => {
@@ -4704,12 +4698,7 @@
   base: FinSet,
   isMonomorphism: FinSet.isInjective,
   pullbacks: FinSetPullbacksFromEqualizer,
-<<<<<<< HEAD
   equalMor: finsetEqualMor,
-=======
-  equalMor:
-    FinSet.equalMor ?? ((left: FinSetMor, right: FinSetMor) => Object.is(left, right)),
->>>>>>> 951cef2a
 })
 
 const finsetTruthMonicObject = FinSetMonicCategory.makeObject(FinSetTruthArrow)
