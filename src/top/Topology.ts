--- conflicted
+++ resolved
@@ -329,7 +329,6 @@
   return dedupeSets(eqX, complements);
 }
 
-<<<<<<< HEAD
 function subspaceTopology<X>(
   eqX: (a: X, b: X) => boolean,
   T: Top<X>,
@@ -338,7 +337,8 @@
   const restrictedOpens = T.opens.map((U) => U.filter((u) => subset.some((s) => eqX(s, u))));
   const opens = dedupeSets(eqX, restrictedOpens);
   return { carrier: [...subset], opens };
-=======
+}
+
 export function isT0<X>(eqX: (a: X, b: X) => boolean, T: Top<X>): boolean {
   const { carrier } = T;
   for (const x of carrier) {
@@ -421,7 +421,6 @@
     }
   }
   return true;
->>>>>>> 7dc5d2e5
 }
 
 export function closure<X>(
@@ -501,7 +500,6 @@
   return relation;
 }
 
-<<<<<<< HEAD
 export function isT0<X>(eqX: (a: X, b: X) => boolean, T: Top<X>): boolean {
   const { carrier } = T;
   for (const x of carrier) {
@@ -584,16 +582,6 @@
     }
   }
   return true;
-=======
-function subspaceTopology<X>(
-  eqX: (a: X, b: X) => boolean,
-  T: Top<X>,
-  subset: ReadonlyArray<X>,
-): Top<X> {
-  const restrictedOpens = T.opens.map((U) => U.filter((u) => subset.some((s) => eqX(s, u))));
-  const opens = dedupeSets(eqX, restrictedOpens);
-  return { carrier: [...subset], opens };
->>>>>>> 7dc5d2e5
 }
 
 function powerSet<X>(items: ReadonlyArray<X>): ReadonlyArray<ReadonlyArray<X>> {
@@ -611,14 +599,10 @@
   }
 }
 
-<<<<<<< HEAD
 export function connectedComponents<X>(
   eqX: (a: X, b: X) => boolean,
   T: Top<X>,
 ): ReadonlyArray<ReadonlyArray<X>> {
-=======
-export function connectedComponents<X>(eqX: (a: X, b: X) => boolean, T: Top<X>): ReadonlyArray<ReadonlyArray<X>> {
->>>>>>> 7dc5d2e5
   const { carrier } = T;
   const subsets = powerSet(carrier).filter((subset) => subset.length > 0);
   const connectedSubsets = subsets.filter((subset) => isConnected(eqX, subspaceTopology(eqX, T, subset)));
@@ -655,13 +639,75 @@
   return components;
 }
 
-<<<<<<< HEAD
 export function isTotallyDisconnected<X>(
   eqX: (a: X, b: X) => boolean,
   T: Top<X>,
 ): boolean {
-=======
+  return connectedComponents(eqX, T).every((component) => component.length <= 1);
+}
+
+function subspaceTopology<X>(
+  eqX: (a: X, b: X) => boolean,
+  T: Top<X>,
+  subset: ReadonlyArray<X>,
+): Top<X> {
+  const restrictedOpens = T.opens.map((U) => U.filter((u) => subset.some((s) => eqX(s, u))));
+  const opens = dedupeSets(eqX, restrictedOpens);
+  return { carrier: [...subset], opens };
+}
+
+function powerSet<X>(items: ReadonlyArray<X>): ReadonlyArray<ReadonlyArray<X>> {
+  const subsets: Array<ReadonlyArray<X>> = [[]];
+  for (const item of items) {
+    const newSubsets = subsets.map((subset) => [...subset, item]);
+    subsets.push(...newSubsets);
+  }
+  return subsets;
+}
+
+function pushUnique<X>(eqX: (a: X, b: X) => boolean, xs: X[], x: X): void {
+  if (!xs.some((y) => eqX(x, y))) {
+    xs.push(x);
+  }
+}
+
+export function connectedComponents<X>(eqX: (a: X, b: X) => boolean, T: Top<X>): ReadonlyArray<ReadonlyArray<X>> {
+  const { carrier } = T;
+  const subsets = powerSet(carrier).filter((subset) => subset.length > 0);
+  const connectedSubsets = subsets.filter((subset) => isConnected(eqX, subspaceTopology(eqX, T, subset)));
+  const components: Array<ReadonlyArray<X>> = [];
+  const seen: X[] = [];
+
+  for (const x of carrier) {
+    if (seen.some((y) => eqX(x, y))) {
+      continue;
+    }
+    const component: X[] = [x];
+    let changed = true;
+    while (changed) {
+      changed = false;
+      for (const subset of connectedSubsets) {
+        if (!subset.some((s) => eqX(s, x))) {
+          continue;
+        }
+        const hasNewPoint = subset.some((s) => !component.some((c) => eqX(c, s)));
+        if (hasNewPoint) {
+          for (const s of subset) {
+            pushUnique(eqX, component, s);
+          }
+          changed = true;
+        }
+      }
+    }
+    for (const s of component) {
+      pushUnique(eqX, seen, s);
+    }
+    components.push([...component]);
+  }
+
+  return components;
+}
+
 export function isTotallyDisconnected<X>(eqX: (a: X, b: X) => boolean, T: Top<X>): boolean {
->>>>>>> 7dc5d2e5
   return connectedComponents(eqX, T).every((component) => component.length <= 1);
 }