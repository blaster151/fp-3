--- conflicted
+++ resolved
@@ -4,13 +4,10 @@
 import type { Result as ResultT } from "./result"
 import type { Task } from "./task"
 import type { Validation } from "./validation"
-<<<<<<< HEAD
 import type { List } from "./list"
 import { ap as apList, chain as chainList, map as mapList, of as ofList } from "./list"
-=======
 import type { Lazy, Predicate, Refinement } from "./core"
 import type { Monoid } from "./stdlib/monoid"
->>>>>>> 841f26ad
 
 type Result<E, A> = ResultT<E, A>
 
